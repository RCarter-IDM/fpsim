--- conflicted
+++ resolved
@@ -178,19 +178,12 @@
         Initializes self.keys from sim.people
         """
         super().initialize()
-<<<<<<< HEAD
-        self.keys = []
-        for key in sim.people.keys():
-            if sc.checktype(sim.people[key], 'arraylike'):
-                self.keys.append(key)
-=======
         if self.keys is None:
             self.keys = sim.people.keys()
 
         for key in self.keys:
             if sc.isarray(sim.people[key]):
                 self.to_record.append(key)
->>>>>>> 701855f6
         for key in self.keys:
             self.data[key] = []
         return
