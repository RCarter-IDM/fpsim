--- conflicted
+++ resolved
@@ -1,5 +1,5 @@
 '''
-Define classes and functions for the Experiment class (running sims and comparing them to data)
+Define classes and functions for fitting (calibration)
 '''
 
 
@@ -8,11 +8,7 @@
 import pylab as pl
 import pandas as pd
 import sciris as sc
-import seaborn as sns
 import optuna as op
-<<<<<<< HEAD
-from . import experiment as fpe
-=======
 from . import model as mo
 
 
@@ -1097,10 +1093,174 @@
         e4 = compute_gof(x1, x2, skestimator='mean_squared_error') # Scikit-learn's MSE method
         e5 = compute_gof(x1, x2, as_scalar='median') # Normalized median absolute error -- highly robust
     '''
->>>>>>> 08ee4e53
-
-
-__all__ = ['Calibration']
+
+    # Handle inputs
+    actual    = np.array(sc.dcp(actual), dtype=float)
+    predicted = np.array(sc.dcp(predicted), dtype=float)
+
+    # Custom estimator is supplied: use that
+    if skestimator is not None:
+        try:
+            import sklearn.metrics as sm
+            sklearn_gof = getattr(sm, skestimator) # Shortcut to e.g. sklearn.metrics.max_error
+        except ImportError as E:
+            raise ImportError(f'You must have scikit-learn >=0.22.2 installed: {str(E)}')
+        except AttributeError:
+            raise AttributeError(f'Estimator {skestimator} is not available; see https://scikit-learn.org/stable/modules/model_evaluation.html#scoring-parameter for options')
+        gof = sklearn_gof(actual, predicted, **kwargs)
+        return gof
+
+    # Default case: calculate it manually
+    else:
+        # Key step -- calculate the mismatch!
+        gofs = abs(np.array(actual) - np.array(predicted))
+
+        if normalize and not use_frac:
+            actual_max = abs(actual).max()
+            if actual_max>0:
+                gofs /= actual_max
+
+        if use_frac:
+            if (actual<0).any() or (predicted<0).any():
+                print('Warning: Calculating fractional errors for non-positive quantities is ill-advised!')
+            else:
+                maxvals = np.maximum(actual, predicted) + eps
+                gofs /= maxvals
+
+        if use_squared:
+            gofs = gofs**2
+
+        if as_scalar == 'sum':
+            gofs = np.sum(gofs)
+        elif as_scalar == 'mean':
+            gofs = np.mean(gofs)
+        elif as_scalar == 'median':
+            gofs = np.median(gofs)
+
+        return gofs
+
+
+def diff_summaries(sim1, sim2, skip_key_diffs=False, output=False, die=False):
+    '''
+    Compute the difference of the summaries of two FPsim calibration objects, and print any
+    values which differ.
+
+    Args:
+        sim1 (sim/dict): the calib.summary dictionary, representing a single sim
+        sim2 (sim/dict): ditto
+        skip_key_diffs (bool): whether to skip keys that don't match between sims
+        output (bool): whether to return the output as a string (otherwise print)
+        die (bool): whether to raise an exception if the sims don't match
+        require_run (bool): require that the simulations have been run
+
+    **Example**::
+
+        c1 = fp.Calibration()
+        c2 = fp.Calibration()
+        c1.run()
+        c2.run()
+        fp.diff_summaries(c1.summarize(), c2.summarize())
+    '''
+
+    for sim in [sim1, sim2]:
+        if not isinstance(sim, dict): # pragma: no cover
+            errormsg = f'Cannot compare object of type {type(sim)}, must be a FPsim calib.summary dict'
+            raise TypeError(errormsg)
+
+    # Ignore data for now
+    sim1 = sim1['model']
+    sim2 = sim2['model']
+
+    # Compare keys
+    keymatchmsg = ''
+    sim1_keys = set(sim1.keys())
+    sim2_keys = set(sim2.keys())
+    if sim1_keys != sim2_keys and not skip_key_diffs: # pragma: no cover
+        keymatchmsg = "Keys don't match!\n"
+        missing = list(sim1_keys - sim2_keys)
+        extra   = list(sim2_keys - sim1_keys)
+        if missing:
+            keymatchmsg += f'  Missing sim1 keys: {missing}\n'
+        if extra:
+            keymatchmsg += f'  Extra sim2 keys: {extra}\n'
+
+    # Compare values
+    valmatchmsg = ''
+    mismatches = {}
+    for key in sim2.keys(): # To ensure order
+        if key in sim1_keys: # If a key is missing, don't count it as a mismatch
+            sim1_val = sim1[key] if key in sim1 else 'not present'
+            sim2_val = sim2[key] if key in sim2 else 'not present'
+            both_nan = sc.isnumber(sim1_val, isnan=True) and sc.isnumber(sim2_val, isnan=True)
+            if sim1_val != sim2_val and not both_nan:
+                mismatches[key] = {'sim1': sim1_val, 'sim2': sim2_val}
+
+    if len(mismatches):
+        valmatchmsg = '\nThe following values differ between the two simulations:\n'
+        df = pd.DataFrame.from_dict(mismatches).transpose()
+        diff   = []
+        ratio  = []
+        change = []
+        small_change = 1e-3 # Define a small change, e.g. a rounding error
+        for mdict in mismatches.values():
+            old = mdict['sim1']
+            new = mdict['sim2']
+            numeric = sc.isnumber(sim1_val) and sc.isnumber(sim2_val)
+            if numeric and old>0:
+                this_diff  = new - old
+                this_ratio = new/old
+                abs_ratio  = max(this_ratio, 1.0/this_ratio)
+
+                # Set the character to use
+                if abs_ratio<small_change:
+                    change_char = '≈'
+                elif new > old:
+                    change_char = '↑'
+                elif new < old:
+                    change_char = '↓'
+                else:
+                    errormsg = f'Could not determine relationship between sim1={old} and sim2={new}'
+                    raise ValueError(errormsg)
+
+                # Set how many repeats it should have
+                repeats = 1
+                if abs_ratio >= 1.1:
+                    repeats = 2
+                if abs_ratio >= 2:
+                    repeats = 3
+                if abs_ratio >= 10:
+                    repeats = 4
+
+                this_change = change_char*repeats
+            else: # pragma: no cover
+                this_diff   = np.nan
+                this_ratio  = np.nan
+                this_change = 'N/A'
+
+            diff.append(this_diff)
+            ratio.append(this_ratio)
+            change.append(this_change)
+
+        df['diff'] = diff
+        df['ratio'] = ratio
+        for col in ['sim1', 'sim2', 'diff', 'ratio']:
+            df[col] = df[col].round(decimals=3)
+        df['change'] = change
+        valmatchmsg += str(df)
+
+    # Raise an error if mismatches were found
+    mismatchmsg = keymatchmsg + valmatchmsg
+    if mismatchmsg: # pragma: no cover
+        if die:
+            raise ValueError(mismatchmsg)
+        elif output:
+            return mismatchmsg
+        else:
+            print(mismatchmsg)
+    else:
+        if not output:
+            print('Sims match')
+    return
 
 
 class Calibration(sc.prettyobj):
@@ -1111,7 +1271,7 @@
     def __init__(self, pars, calib_pars=None, **kwargs):
         self.pars = pars
         self.calib_pars = calib_pars
-        self.g = None
+        self.results = None
         self.init_optuna(**kwargs)
         return
 
@@ -1131,69 +1291,10 @@
         return
 
 
-    def validate_pars(self):
-        '''
-        Ensure parameters are in the correct format. Two formats are permitted:
-        either a dict of arrays or lists in order best-low-high, e.g.:
-
-            calib_pars = dict(
-                exposure_correction           = [1.0, 0.5,  1.5],
-                maternal_mortality_multiplier = [1,   0.75, 3.0],
-            )
-
-        Or the same thing, as a dict of dicts:
-
-            calib_pars = dict(
-                exposure_correction           = dict(best=1.0, low=0.5,  high=1.5),
-                maternal_mortality_multiplier = dict(best=1,   low=0.75, high=3.0),
-            )
-        '''
-
-        # First, we check that it's a dict
-        if not isinstance(self.calib_pars, dict):
-            errormsg = f'Calibration parameters must be supplied as a dict, not {type(self.calib_pars)}'
-            raise TypeError(errormsg)
-
-        # It's a dict! Now we iterate
-        for key,val in self.calib_pars.items():
-
-            # Check that the key is a valid parameter
-            par_keys = self.pars.keys()
-            if key not in par_keys:
-                errormsg = f'Key "{key}" is not present the available parameter keys: {sc.newlinejoin(par_keys)}'
-                raise sc.KeyNotFoundError(errormsg)
-
-            # If each entry of calib_pars is a dict, convert to array
-            if isinstance(val, dict):
-                val_keys = set(val.keys())
-                expected = set(['best', 'high', 'low'])
-                if val_keys != expected: # Check that keys match
-                    errormsg = f'If supply parameter limits as a dict, keys must be {expected}, not {val_keys}'
-                    raise sc.KeyNotFoundError(errormsg)
-                else: # If they do, convert to list/array form
-                    self.calib_pars[key] = [val['best'], val['low'], val['high']]
-
-            # Check that values are numeric
-            try:
-                self.calib_pars[key] = np.array(self.calib_pars[key])
-            except Exception as E:
-                errormsg = f'Calibration parameters must be supplied as an array of values [best, low, high], not "{self.calib_pars[key]}"'
-                raise ValueError(errormsg) from E
-
-            # Check that the values are in the right order
-            try:
-                v = self.calib_pars[key]
-                assert v[1] <= v[0] <= v[2]
-            except AssertionError as E:
-                errormsg = f'Values must be in monotonic increasing order [best, low, high], but you have: {v}'
-                raise ValueError(errormsg) from E
-        return
-
-
     def run_exp(self, pars, return_exp=False, **kwargs):
         ''' Create and run an experiment '''
         pars = sc.mergedicts(sc.dcp(self.pars), pars)
-        exp = fpe.Experiment(pars=pars, **kwargs)
+        exp = Experiment(pars=pars, **kwargs)
         exp.run()
         if return_exp:
             return exp
@@ -1241,7 +1342,6 @@
         if self.calib_pars is None:
             errormsg = 'You must supply calibration parameters either when creating the calibration object or when calling calibrate().'
             raise ValueError(errormsg)
-        self.validate_pars()
 
         # Update optuna settings
         to_pop = []
@@ -1251,25 +1351,20 @@
                 to_pop.append(k)
         for k in to_pop:
             kwargs.pop(k)
-        if len(kwargs):
-            errormsg = f'Did not recognize keys {sc.strjoin(kwargs.keys())}'
-            raise ValueError(errormsg)
 
         # Run the optimization
         t0 = sc.tic()
         self.make_study()
         self.run_workers()
-        self.study = op.load_study(storage=self.g.storage, study_name=self.g.name)
-        self.best_pars = self.study.best_params
+        study = op.load_study(storage=self.g.storage, study_name=self.g.name)
+        self.best_pars = study.best_params
         T = sc.toc(t0, output=True)
         print(f'Output: {self.best_pars}, time: {T}')
 
-        # Process the results
+        # Plot the results
         self.initial_pars = {k:v[0] for k,v in self.calib_pars.items()}
-        self.par_bounds   = {k:np.array([v[1], v[2]]) for k,v in self.calib_pars.items()}
         self.before = self.run_exp(pars=self.initial_pars, label='Before calibration', return_exp=True)
-        self.after  = self.run_exp(pars=self.best_pars,    label='After calibration',  return_exp=True)
-        self.parse_study()
+        self.after = self.run_exp(pars=self.best_pars, label='After calibration', return_exp=True)
         return
 
 
@@ -1283,150 +1378,8 @@
             print(self.best_pars)
             print(f'Mismatch before calibration: {before:n}')
             print(f'Mismatch after calibration:  {after:n}')
-<<<<<<< HEAD
-            print(f'Percent improvement:         {(before-after)/before*100:0.1f}%')
-=======
             print(f'Percent improvement:         {((before-after)/before)*100:0.1f}%')
->>>>>>> 08ee4e53
             return before, after
         except Exception as E:
             errormsg = 'Could not get summary, have you run the calibration?'
-            raise RuntimeError(errormsg) from E
-
-
-    def parse_study(self):
-        ''' Parse the study into a data frame '''
-        best = self.best_pars
-
-        print('Making results structure...')
-        results = []
-        n_trials = len(self.study.trials)
-        failed_trials = []
-        for trial in self.study.trials:
-            data = {'index':trial.number, 'mismatch': trial.value}
-            for key,val in trial.params.items():
-                data[key] = val
-            if data['mismatch'] is None:
-                failed_trials.append(data['index'])
-            else:
-                results.append(data)
-        print(f'Processed {n_trials} trials; {len(failed_trials)} failed')
-
-        keys = ['index', 'mismatch'] + list(best.keys())
-        data = sc.objdict().make(keys=keys, vals=[])
-        for i,r in enumerate(results):
-            for key in keys:
-                if key not in r:
-                    print(f'Warning! Key {key} is missing from trial {i}, replacing with default')
-                    r[key] = best[key]
-                data[key].append(r[key])
-        self.data = data
-        self.df = pd.DataFrame.from_dict(data)
-
-        return
-
-
-    def to_json(self, filename=None):
-        ''' Convert the data to JSON '''
-        order = np.argsort(self.df['mismatch'])
-        json = []
-        for o in order:
-            row = self.df.iloc[o,:].to_dict()
-            rowdict = dict(index=row.pop('index'), mismatch=row.pop('mismatch'), pars={})
-            for key,val in row.items():
-                rowdict['pars'][key] = val
-            json.append(rowdict)
-        if filename:
-            sc.savejson(filename, json, indent=2)
-        else:
-            return json
-
-
-    def plot_trend(self, best_thresh=2):
-        ''' Plot the trend in best mismatch over time '''
-        mismatch = sc.dcp(self.df['mismatch'].values)
-        best_mismatch = np.zeros(len(mismatch))
-        for i in range(len(mismatch)):
-            best_mismatch[i] = mismatch[:i+1].min()
-        smoothed_mismatch = sc.smooth(mismatch)
-        fig = pl.figure(figsize=(16,12), dpi=120)
-
-        ax1 = pl.subplot(2,1,1)
-        pl.plot(mismatch, alpha=0.2, label='Original')
-        pl.plot(smoothed_mismatch, lw=3, label='Smoothed')
-        pl.plot(best_mismatch, lw=3, label='Best')
-
-        ax2 = pl.subplot(2,1,2)
-        max_mismatch = mismatch.min()*best_thresh
-        inds = sc.findinds(mismatch<=max_mismatch)
-        pl.plot(best_mismatch, lw=3, label='Best')
-        pl.scatter(inds, mismatch[inds], c=mismatch[inds], label='Usable indices')
-        for ax in [ax1, ax2]:
-            pl.sca(ax)
-            pl.grid(True)
-            pl.legend()
-            sc.setylim()
-            sc.setxlim()
-            pl.xlabel('Trial number')
-            pl.ylabel('Mismatch')
-        return fig
-
-
-    def plot_all(self):
-        ''' Plot every point: warning, very slow! '''
-        g = pairplotpars(self.data, color_column='mismatch', bounds=self.par_bounds)
-        return g
-
-
-    def plot_best(self, best_thresh=2):
-        ''' Plot only the points with lowest mismatch '''
-        max_mismatch = self.df['mismatch'].min()*best_thresh
-        inds = sc.findinds(self.df['mismatch'].values <= max_mismatch)
-        g = pairplotpars(self.data, inds=inds, color_column='mismatch', bounds=self.par_bounds)
-        return g
-
-
-    def plot_stride(self, npts=200):
-        '''Plot a fixed number of points in order across the results '''
-        inds = np.linspace(0, len(self.df)-1, npts).round()
-        g = pairplotpars(self.data, inds=inds, color_column='mismatch', bounds=self.par_bounds)
-        return g
-
-
-
-def pairplotpars(data, inds=None, color_column=None, bounds=None, cmap='parula', bins=None, edgecolor='w', facecolor='#F8A493', figsize=(20,16)):
-    ''' Plot scatterplots, histograms, and kernel densities '''
-
-    data = sc.odict(sc.dcp(data))
-
-    # Create the dataframe
-    df = pd.DataFrame.from_dict(data)
-    if inds is not None:
-        df = df.iloc[inds,:].copy()
-
-    # Choose the colors
-    if color_column:
-        colors = sc.vectocolor(df[color_column].values, cmap=cmap)
-    else:
-        colors = [facecolor for i in range(len(df))]
-    df['color_column'] = [sc.rgb2hex(rgba[:-1]) for rgba in colors]
-
-    # Make the plot
-    grid = sns.PairGrid(df)
-    grid = grid.map_lower(pl.scatter, **{'facecolors':df['color_column']})
-    grid = grid.map_diag(pl.hist, bins=bins, edgecolor=edgecolor, facecolor=facecolor)
-    grid = grid.map_upper(sns.kdeplot)
-    grid.fig.set_size_inches(figsize)
-    grid.fig.tight_layout()
-
-    # Set bounds
-    if bounds:
-        for ax in grid.axes.flatten():
-            xlabel = ax.get_xlabel()
-            ylabel = ax.get_ylabel()
-            if xlabel in bounds:
-                ax.set_xlim(bounds[xlabel])
-            if ylabel in bounds:
-                ax.set_ylim(bounds[ylabel])
-
-    return grid+            raise RuntimeError(errormsg) from E