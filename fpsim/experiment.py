--- conflicted
+++ resolved
@@ -272,18 +272,11 @@
         n_age = len(age_bins)
         n_parity = len(parity_bins)
 
-<<<<<<< HEAD
-        # Load data
-        data_parity_bins = pl.arange(0, 18) # CK: TODO: refactor
-        sky_raw_data = self.load_data('ageparity')
-        sky_raw_data = sky_raw_data[sky_raw_data.year == year_str]
-=======
         # Load data TO NOTE: By default, the dataset that is used for comparison with the model is the last dataset (
         # typically the most recent) in the skyscrapers file
-        sky_raw_data = self.load_data('skyscrapers')
+        sky_raw_data = self.load_data('ageparity')
         dataset = sky_raw_data.iloc[-1]['dataset']
         sky_raw_data = sky_raw_data[sky_raw_data.dataset == dataset]
->>>>>>> e3c81ed3
         # sky_parity = sky_raw_data[2].to_numpy() # Not used currently
         sky_parity = sky_raw_data['parity'].to_numpy()
         sky_props = sky_raw_data['percentage'].to_numpy()
