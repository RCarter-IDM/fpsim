--- conflicted
+++ resolved
@@ -10,19 +10,8 @@
 
 3. In order to run this script, the country data must be stored in the country directory mentioned above and with the
 following naming conventions:
-<<<<<<< HEAD
-        {country}_ageparity.csv' # Age-parity distribution file
-        use_{country}.csv' # Dichotomous contraceptive method use
-        birth_spacing_dhs.csv'  # Birth-to-birth interval data
-        afb.table.csv'  # Ages at first birth in DHS for women age 25-50
-        {country}_cpr.csv'  # Contraceptive prevalence rate data; from UN Data Portal
-        {country}_asfr.csv'  # Age-specific data fertility rate data
-        mix_{country}.csv'  # Contraceptive method mix
-        {country}_tfr.csv'  # Total fertility rate data
-        {country}_popsize.csv'  # Population by year
-=======
-
-skyscrapers.csv' # Age-parity distribution file
+
+ageparity.csv' # Age-parity distribution file
 use.csv' # Dichotomous contraceptive method use
 birth_spacing_dhs.csv'  # Birth-to-birth interval data
 afb.table.csv'  # Ages at first birth in DHS for women age 25-50
@@ -31,7 +20,6 @@
 mix.csv'  # Contraceptive method mix
 tfr.csv'  # Total fertility rate data
 popsize.csv'  # Population by year
->>>>>>> e3c81ed3
 
 4. Ensure that the data in the aforementioned files is formatted in the same manner as the kenya data files,
 which were used as a standard in writing this script.
@@ -75,13 +63,8 @@
     os.mkdir(f'./{country}/figs')
 
 # Import country data files to compare
-<<<<<<< HEAD
-ageparity = pd.read_csv(f'./{country}/{country}_ageparity.csv') # Age-parity distribution file
-use = pd.read_csv(f'./{country}/use_{country}.csv') #Dichotomous contraceptive method use
-=======
-skyscrapers = pd.read_csv(f'./{country}/skyscrapers.csv') # Age-parity distribution file
+ageparity = pd.read_csv(f'./{country}/ageparity.csv') # Age-parity distribution file
 use = pd.read_csv(f'./{country}/use.csv') #Dichotomous contraceptive method use
->>>>>>> e3c81ed3
 data_spaces = pd.read_csv(f'./{country}/birth_spacing_dhs.csv')  # Birth-to-birth interval data
 data_afb = pd.read_csv(f'./{country}/afb.table.csv')  # Ages at first birth in DHS for women age 25-50
 data_cpr = pd.read_csv(f'./{country}/cpr.csv')  # From UN Data Portal
@@ -326,14 +309,9 @@
 
         # Load data
         data_parity_bins = pl.arange(0,7)
-<<<<<<< HEAD
         sky_raw_data = ageparity
         sky_raw_data = sky_raw_data[sky_raw_data['dataset'] == ageparity_dataset]
 
-=======
-        sky_raw_data = skyscrapers[skyscrapers['parity'] < 7]  # Only analyzing rows with parity <7
-        sky_raw_data = sky_raw_data[sky_raw_data['dataset'] == skyscrapers_dataset]
->>>>>>> e3c81ed3
         sky_parity = sky_raw_data['parity'].to_numpy()
         sky_props = sky_raw_data['percentage'].to_numpy()
 
@@ -381,8 +359,9 @@
                 pl.gca().view_init(30, 45)
                 pl.draw()
 
+
                 if do_save:
-                        pl.savefig(f'{country}/figs/ageparity_' + str(key.lower()) + '.png')
+                    sc.savefig(f'{country}/figs/ageparity_' + str(key.lower()) + '.png')
 
                 pl.show()
 
