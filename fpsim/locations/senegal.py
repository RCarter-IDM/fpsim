'''
Set the parameters for FPsim, specifically for Senegal.
'''

import numpy as np
import sciris as sc
from scipy import interpolate as si
from .. import defaults as fpd

#%% Housekeeping

def scalar_pars():
    scalar_pars = {
        # Basic parameters
        'location'               : 'senegal',
        'n_agents'               : 1_000, # Number of agents
        'scaled_pop'             : None, # Scaled population / total population size
        'start_year'             : 1960, # Start year of simulation
        'end_year'               : 2020, # End year of simulation
        'timestep'               : 1, # The simulation timestep in months
        'method_timestep'        : 1, # How many simulation timesteps to go for every method update step
        'seed'                   : 1, # Random seed
        'verbose'                : 1, # How much detail to print during the simulation
        'track_switching'        : 0, # Whether to track method switching
        'track_as'               : 0, # Whether to track age-specific channels

        # Age limits (in years)
        'method_age'             : 15,
        'age_limit_fecundity'    : 50,
        'max_age'                : 99,

        # Durations (in months)
        'switch_frequency'       : 12, # How frequently to check for changes to contraception
        'end_first_tri'          : 3,
        'preg_dur_low'           : 9,
        'preg_dur_high'          : 9,
        'postpartum_dur'         : 35,
        'breastfeeding_dur_mu'   : 19.66828, # Location parameter of gumbel distribution. Requires children's recode DHS file, see data_processing/breastfeedin_stats.R 
        'breastfeeding_dur_beta' : 7.2585, # Scale parameter of gumbel distribution. Requires children's recode DHS file, see data_processing/breastfeedin_stats.R 
        'max_lam_dur'            : 5, # Duration of lactational amenorrhea
        'short_int'              : 24,# Duration of a short birth interval between live births in months
        'low_age_short_int'      : 0, # age limit for tracking the age-specific short birth interval 
        'high_age_short_int'     : 20,# age limit for tracking the age-specific short birth interval

        # Pregnancy outcomes
        'abortion_prob'             : 0.08, # From https://www.ncbi.nlm.nih.gov/pmc/articles/PMC4712915/
        'twins_prob'                : 0.015, # From https://journals.plos.org/plosone/article?id=10.1371/journal.pone.0025239
        'LAM_efficacy'              : 0.98, # From Cochrane review: https://www.ncbi.nlm.nih.gov/pmc/articles/PMC6823189/
        'maternal_mortality_factor' : 1,

         # Fecundity and exposure
        'fecundity_var_low'      : 0.7,
        'fecundity_var_high'     : 1.1,
        'high_parity'            : 4,
        'high_parity_nonuse'     : 0.6,
        'primary_infertility'    : 0.05,
        'exposure_factor'        : 1.0, # Overall exposure correction factor
        'restrict_method_use'    : 0,  # If 1, only allows agents to select methods when sexually active within 12 months
                                       # and at fated debut age.  Contraceptive matrix probs must be changed to turn on

        # MCPR
        'mcpr_growth_rate'       : 0.02, # The year-on-year change in MCPR after the end of the data
        'mcpr_max'               : 0.90, # Do not allow MCPR to increase beyond this
        'mcpr_norm_year'         : 2018, # Year to normalize MCPR trend to 1
    }
    return scalar_pars


def data2interp(data, ages, normalize=False):
    ''' Convert unevenly spaced data into an even spline interpolation '''
    model = si.interp1d(data[0], data[1])
    interp = model(ages)
    if normalize:
        interp = np.minimum(1, np.maximum(0, interp))
    return interp


def filenames():
    ''' Data files for use with calibration, etc -- not needed for running a sim '''
    files = {}
    files['base'] = sc.thisdir(aspath=True) / 'senegal'
<<<<<<< HEAD
    files['basic_dhs']        = 'senegal-basic-dhs.yaml'
    files['popsize']          = 'senegal-popsize.csv'
    files['mcpr']             = 'senegal-mcpr.csv'
    files['tfr']              = 'senegal-tfr.csv'
    files['asfr']             = 'senegal-asfr.csv'
    files['ageparity']      = 'Age-paritys-All-DHS.csv'
    files['spacing']          = 'BirthSpacing.obj'
    files['methods']          = 'Method_v312.csv'
=======
    files['basic_dhs']        = 'basic_dhs.yaml'
    files['popsize']          = 'popsize.csv'
    files['mcpr']             = 'cpr.csv'
    files['tfr']              = 'tfr.csv'
    files['asfr']             = 'asfr.csv'
    files['skyscrapers']      = 'skyscrapers.csv'
    files['spacing']          = 'birth_spacing_dhs.csv'
    files['methods']          = 'mix.csv'
    files['afb'] = 'afb.table.csv'
    files['use'] = 'use.csv'
>>>>>>> e3c81ed3
    return files


#%% Demographics and pregnancy outcome

def age_pyramid():
    ''' Starting age bin, male population, female population '''
    pyramid = np.array([
         [0,  318225,  314011], # Senegal 1962
         [5,  249054,  244271],
        [10,  191209,  190998],
        [15,  157800,  159536],
        [20,  141480,  141717],
        [25,  125002,  124293],
        [30,  109339,  107802],
        [35,  93359,   92119],
        [40,  77605,   78231],
        [45,  63650,   66117],
        [50,  51038,   54934],
        [55,  39715,   44202],
        [60,  29401,   33497],
        [65,  19522,   23019],
        [70,  11686,   14167],
        [75,  5985,    7390],
        [80,  2875,    3554],
    ], dtype=float)

    return pyramid


def age_mortality():
    '''
    Age-dependent mortality rates, Senegal specific from 1990-1995 -- see age_dependent_mortality.py in the fp_analyses repository
    Mortality rate trend from crude mortality rate per 1000 people: https://data.worldbank.org/indicator/SP.DYN.CDRT.IN?locations=SN
    '''
    mortality = {
        'bins': np.array([ 0.,  5, 10, 15, 20, 25, 30, 35, 40, 45, 50, 55, 60, 65, 70, 75, 80, 85, 90, 95]),
        'm': np.array([0.03075891, 0.00266326, 0.00164035, 0.00247776, 0.00376541,0.00377009, 0.00433534, 0.00501743, 0.00656144, 0.00862479, 0.01224844, 0.01757291, 0.02655129, 0.0403916 , 0.06604032,0.10924413, 0.17495116, 0.26531436, 0.36505174, 0.43979833]),
        'f': np.array([0.02768283, 0.00262118, 0.00161414, 0.0023998 , 0.00311697, 0.00354105, 0.00376715, 0.00429043, 0.00503436, 0.00602394, 0.00840777, 0.01193858, 0.01954465, 0.03220238, 0.05614077, 0.0957751 , 0.15973906, 0.24231313, 0.33755308, 0.41632442])
    }

    mortality['year']  = np.array([1950., 1955, 1960, 1965, 1970, 1975, 1980, 1985, 1990, 1995, 2000, 2005, 2010, 2015, 2020, 2025, 2030]) # Starting year bin
    mortality['probs'] = np.array([28,    27,    26.023, 25.605, 24.687, 20.995, 16.9, 13.531, 11.335, 11.11, 10.752, 9.137, 7.305, 6.141, 5.7, 5.7, 5.7]) # First 2 estimated, last 3 are projected
    mortality['probs'] /= mortality['probs'][8]  # Normalize around 2000 for trending # CK: TODO: shouldn't be hardcoded

    m_mortality_spline_model = si.splrep(x=mortality['bins'], y=mortality['m'])  # Create a spline of mortality along known age bins
    f_mortality_spline_model = si.splrep(x=mortality['bins'], y=mortality['f'])
    m_mortality_spline = si.splev(fpd.spline_ages, m_mortality_spline_model)  # Evaluate the spline along the range of ages in the model with resolution
    f_mortality_spline = si.splev(fpd.spline_ages, f_mortality_spline_model)
    m_mortality_spline = np.minimum(1, np.maximum(0, m_mortality_spline)) # Normalize
    f_mortality_spline = np.minimum(1, np.maximum(0, f_mortality_spline))

    mortality['m_spline'] = m_mortality_spline
    mortality['f_spline'] = f_mortality_spline

    return mortality


def maternal_mortality():
    '''
    Risk of maternal death assessed at each pregnancy. Data from Huchon et al. (2013) prospective study on risk of maternal death in Senegal and Mali.
    Maternal deaths: The annual number of female deaths from any cause related to or aggravated by pregnancy
    or its management (excluding accidental or incidental causes) during pregnancy and childbirth or within
    42 days of termination of pregnancy, irrespective of the duration and site of the pregnancy,
    expressed per 100,000 live births, for a specified time period.
    '''

    data = np.array([
        [1990, 0.00278, 0.00319, 0.00364],
        [2000, 0.00268, 0.00309, 0.00354],
        [2001, 0.00263, 0.00304, 0.00350],
        [2002, 0.00259, 0.00300, 0.00346],
        [2003, 0.00255, 0.00296, 0.00341],
        [2004, 0.00252, 0.00293, 0.00338],
        [2005, 0.00249, 0.00290, 0.00335],
        [2006, 0.00245, 0.00286, 0.00331],
        [2007, 0.00242, 0.00283, 0.00329],
        [2008, 0.00237, 0.00278, 0.00323],
        [2009, 0.00230, 0.00271, 0.00317],
        [2010, 0.00220, 0.00261, 0.00306],
        [2011, 0.00207, 0.00248, 0.00293],
        [2012, 0.00194, 0.00235, 0.00280],
        [2013, 0.00182, 0.002228327, 0.00268338],
        [2014, 0.00172, 0.00213, 0.00258],
        [2015, 0.00161, 0.00202, 0.00248],
        [2016, 0.00152, 0.00193, 0.00239],
        [2017, 0.00143, 0.00184, 0.00230],
        [2018, 0.00135, 0.00176, 0.00222],
        [2019, 0.00128, 0.00169, 0.00214]
    ])

    maternal_mortality = {}
    maternal_mortality['year'] = data[:,0]
    maternal_mortality['probs'] = data[:,3]

    return maternal_mortality


def infant_mortality():
    '''
    From World Bank indicators for infant morality (< 1 year) for Senegal, per 1000 live births
    From API_SP.DYN.IMRT.IN_DS2_en_excel_v2_1495452.numbers
    Adolescent increased risk of infant mortality gradient taken
    from Noori et al for Sub-Saharan African from 2014-2018.  Odds ratios with age 23-25 as reference group:
    https://www.medrxiv.org/content/10.1101/2021.06.10.21258227v1
    '''

    data = np.array([
        [1960, 128.3],
        [1961, 128.2],
        [1962, 128.3],
        [1963, 128.6],
        [1964, 128.8],
        [1965, 128.9],
        [1966, 128.6],
        [1967, 128.2],
        [1968, 127.7],
        [1969, 126.7],
        [1970, 125.4],
        [1971, 123.6],
        [1972, 121.4],
        [1973, 118.7],
        [1974, 115.6],
        [1975, 112.2],
        [1976, 108.4],
        [1977, 104.6],
        [1978, 101],
        [1979, 97.7],
        [1980, 94.9],
        [1981, 92.5],
        [1982, 90.4],
        [1983, 88.2],
        [1984, 85.7],
        [1985, 82.9],
        [1986, 79.9],
        [1987, 77],
        [1988, 74.4],
        [1989, 72.4],
        [1990, 71],
        [1991, 70.3],
        [1992, 70.1],
        [1993, 70.3],
        [1994, 70.6],
        [1995, 71],
        [1996, 71.2],
        [1997, 71.1],
        [1998, 70.6],
        [1999, 69.4],
        [2000, 67.5],
        [2001, 65.1],
        [2002, 62.2],
        [2003, 59.2],
        [2004, 56.1],
        [2005, 53.2],
        [2006, 50.6],
        [2007, 48.2],
        [2008, 46.2],
        [2009, 44.3],
        [2010, 42.6],
        [2011, 41.1],
        [2012, 39.8],
        [2013, 38.6],
        [2014, 37.5],
        [2015, 36.4],
        [2016, 35.4],
        [2017, 34.4],
        [2018, 33.6],
        [2019, 32.7],
    ])

    infant_mortality = {}
    infant_mortality['year'] = data[:,0]
    infant_mortality['probs'] = data[:,1]/1000   # Rate per 1000 live births, used after stillbirth is filtered out
    infant_mortality['ages'] = np.array([16, 17,   19, 22,   25, 50])
    infant_mortality['age_probs'] = np.array([2.28, 1.63, 1.3, 1.12, 1.0, 1.0])

    return infant_mortality


def miscarriage():
    '''
    Returns a linear interpolation of the likelihood of a miscarriage
    by age, taken from data from Magnus et al BMJ 2019: https://pubmed.ncbi.nlm.nih.gov/30894356/
    Data to be fed into likelihood of continuing a pregnancy once initialized in model
    Age 0 and 5 set at 100% likelihood.  Age 10 imputed to be symmetrical with probability at age 45 for a parabolic curve
    '''
    miscarriage_rates = np.array([[0, 5,    10,     15,     20,    25,    30,    35,    40,    45,    50],
                                  [1, 1, 0.569,  0.167,  0.112, 0.097, 0.108, 0.167, 0.332, 0.569, 0.569]])
    miscarriage_interp = data2interp(miscarriage_rates, fpd.spline_preg_ages)
    return miscarriage_interp


def stillbirth():
    '''
    From Report of the UN Inter-agency Group for Child Mortality Estimation, 2020
    https://childmortality.org/wp-content/uploads/2020/10/UN-IGME-2020-Stillbirth-Report.pdf
    
    Age adjustments come from an extension of Noori et al., which were conducted June 2022.
    '''

    data = np.array([
        [2000, 25.3],
        [2010, 22.6],
        [2019, 19.7],
        ])

    stillbirth_rate = {}
    stillbirth_rate['year'] = data[:,0]
    stillbirth_rate['probs'] = data[:,1]/1000    # Rate per 1000 total births
    stillbirth_rate['ages']      = np.array([15,   16,   17,   19,   20,   28,  31,  36,   50])
    stillbirth_rate['age_probs'] = np.array([3.27, 1.64, 1.85, 1.39, 0.89, 1.0, 1.5, 1.55, 1.78]) #odds ratios 

    return stillbirth_rate



#%% Fecundity

def female_age_fecundity():
    '''
    Use fecundity rates from PRESTO study: https://www.ncbi.nlm.nih.gov/pmc/articles/PMC5712257/
    Fecundity rate assumed to be approximately linear from onset of fecundity around age 10 (average age of menses 12.5) to first data point at age 20
    45-50 age bin estimated at 0.10 of fecundity of 25-27 yr olds, based on fertility rates from Senegal
    '''
    fecundity = {
        'bins': np.array([0., 5, 10, 15, 20,     25,   28,  31,   34,   37,  40,   45, 50, 55, 60, 65, 70, 75, 80, 85, 90, 95, 99]),
        'f': np.array([0.,    0,  0, 65, 70.8, 79.3,  77.9, 76.6, 74.8, 67.4, 55.5, 7.9, 0, 0, 0, 0, 0, 0, 0, 0, 0, 0, 0])}
    fecundity['f'] /= 100  # Conceptions per hundred to conceptions per woman over 12 menstrual cycles of trying to conceive

    fecundity_interp_model = si.interp1d(x=fecundity['bins'], y=fecundity['f'])
    fecundity_interp = fecundity_interp_model(fpd.spline_preg_ages)
    fecundity_interp = np.minimum(1, np.maximum(0, fecundity_interp)) # Normalize to avoid negative or >1 values

    return fecundity_interp


def fecundity_ratio_nullip():
    '''
    Returns an array of fecundity ratios for a nulliparous woman vs a gravid woman
    from PRESTO study: https://www.ncbi.nlm.nih.gov/pmc/articles/PMC5712257/
    Approximates primary infertility and its increasing likelihood if a woman has never conceived by age
    '''
    fecundity_ratio_nullip = np.array([[ 0,  5, 10, 12.5,  15,  18,  20,   25,   30,   34,   37,   40,   45,   50],
                                        [1,  1,  1,    1,   1,   1,   1, 0.96, 0.95, 0.71, 0.73, 0.42, 0.42, 0.42]])
    fecundity_nullip_interp = data2interp(fecundity_ratio_nullip, fpd.spline_preg_ages)

    return fecundity_nullip_interp


def lactational_amenorrhea():
    '''
    Returns an array of the percent of breastfeeding women by month postpartum 0-11 months who meet criteria for LAM:
    Exclusively breastfeeding (bf + water alone), menses have not returned.  Extended out 5-11 months to better match data
    as those women continue to be postpartum insusceptible.
    From DHS Senegal calendar data
    '''
    data = np.array([
        [0, 0.903125],
        [1, 0.868794326],
        [2, 0.746478873],
        [3, 0.648854962],
        [4, 0.563573883],
        [5, 0.457564576],
        [6, 0.254966887],
        [7, 0.2],
        [8, 0.146341463],
        [9, 0.10982659],
        [10, 0.10982659],
        [11, 0.101796407],
    ])

    lactational_amenorrhea = {}
    lactational_amenorrhea['month'] = data[:, 0]
    lactational_amenorrhea['rate'] = data[:, 1]

    return lactational_amenorrhea



#%% Pregnancy exposure

def sexual_activity():
    '''
    Returns a linear interpolation of rates of female sexual activity, defined as
    percentage women who have had sex within the last four weeks.
    From STAT Compiler DHS https://www.statcompiler.com/en/
    Using indicator "Timing of sexual intercourse"
    Includes women who have had sex "within the last four weeks"
    Excludes women who answer "never had sex", probabilities are only applied to agents who have sexually debuted
    Data taken from 2018 DHS, no trend over years for now
    Onset of sexual activity probabilities assumed to be linear from age 10 to first data point at age 15
    '''

    sexually_active = np.array([[0, 5, 10,    15,   20,   25,   30,   35,   40,   45,   50],
                                [0, 0,  0,  50.4, 55.9, 57.3, 60.8, 66.4, 67.5, 68.2, 68.2]])

    sexually_active[1] /= 100 # Convert from percent to rate per woman
    activity_ages = sexually_active[0]
    activity_interp_model = si.interp1d(x=activity_ages, y=sexually_active[1])
    activity_interp = activity_interp_model(fpd.spline_preg_ages)  # Evaluate interpolation along resolution of ages

    return activity_interp


def sexual_activity_pp():
    '''
    Returns an array of monthly likelihood of having resumed sexual activity within 0-35 months postpartum
    Uses DHS Senegal 2018 individual recode (postpartum (v222), months since last birth, and sexual activity within 30 days.
    Limited to 35 months postpartum (can use any limit you want 0-35 max)
    Postpartum month 0 refers to the first month after delivery
    '''

    postpartum_sex = np.array([
        [0,  0.104166667],
        [1,  0.300000000],
        [2,  0.383177570],
        [3,  0.461538462],
        [4,  0.476635514],
        [5,  0.500000000],
        [6,  0.565217391],
        [7,  0.541666667],
        [8,  0.547368421],
        [9,  0.617391304],
        [10, 0.578947368],
        [11, 0.637254902],
        [12, 0.608247423],
        [13, 0.582278481],
        [14, 0.542553191],
        [15, 0.678260870],
        [16, 0.600000000],
        [17, 0.605042017],
        [18, 0.562500000],
        [19, 0.529411765],
        [20, 0.674698795],
        [21, 0.548780488],
        [22, 0.616161616],
        [23, 0.709401709],
        [24, 0.651376147],
        [25, 0.780219780],
        [26, 0.717647059],
        [27, 0.716417910],
        [28, 0.683544304],
        [29, 0.716417910],
        [30, 0.640625000],
        [31, 0.650000000],
        [32, 0.676470588],
        [33, 0.645161290],
        [34, 0.606557377],
        [35, 0.644736842],
    ])

    postpartum_activity = {}
    postpartum_activity['month'] = postpartum_sex[:, 0]
    postpartum_activity['percent_active'] = postpartum_sex[:, 1]

    return postpartum_activity


def debut_age():
    '''
    Returns an array of weighted probabilities of sexual debut by a certain age 10-45.
    Data taken from DHS variable v531 (imputed age of sexual debut, imputed with data from age at first union)
    Use sexual_debut_age_probs.py under fp_analyses/data to output for other DHS countries
    '''

    sexual_debut = np.array([
        [10, 0.004362494588533180],
        [11, 0.005887267309386780],
        [12, 0.016249279181639800],
        [13, 0.0299019826473517],
        [14, 0.055785658051997],
        [15, 0.09813952463469960],
        [16, 0.112872333807184],
        [17, 0.11953800217275100],
        [18, 0.10881048442282400],
        [19, 0.08688267743864320],
        [20, 0.0781062086093285],
        [21, 0.055562127900473800],
        [22, 0.047649966917757800],
        [23, 0.03670233295320280],
        [24, 0.02962171655627400],
        [25, 0.03071900157389080],
        [26, 0.020088166028125700],
        [27, 0.012959307423989900],
        [28, 0.009789125590573670],
        [29, 0.010992698492904500],
        [30, 0.0064009386756690000],
        [31, 0.00531499008144595],
        [32, 0.004500210075413140],
        [33, 0.004643541107103950],
        [34, 0.0015287248836055500],
        [35, 0.0012933308143284600],
        [36, 0.0008169702220519970],
        [37, 0.0005138447212362420],
        [38, 0.0030994890039629400],
        [39, 0.0007583698086919300],
        [40, 0.0001470674087999730],
        [42, 0.00018238823303343100],
        [43, 0.0000620676775406016],
        [45, 0.0001177109855848480]])

    debut_age = {}
    debut_age['ages'] = sexual_debut[:, 0]
    debut_age['probs'] = sexual_debut[:, 1]

    return debut_age


def exposure_age():
    '''
    Returns an array of experimental factors to be applied to account for
    residual exposure to either pregnancy or live birth by age.  Exposure to pregnancy will
    increase factor number and residual likelihood of avoiding live birth (mostly abortion,
    also miscarriage), will decrease factor number
    '''
    exposure_correction_age = np.array([[0, 5, 10, 12.5,  15,  18,  20,  25,  30,  35,  40,  45,  50],
                                        [1, 1,  1,    1,   1,   1,   1,   1,   1, 1, 1, 1, 1]])
    exposure_age_interp = data2interp(exposure_correction_age, fpd.spline_preg_ages)

    return exposure_age_interp


def exposure_parity():
    '''
    Returns an array of experimental factors to be applied to account for residual exposure to either pregnancy
    or live birth by parity.
    '''
    exposure_correction_parity = np.array([[0, 1, 2, 3, 4, 5, 6,   7,   8,   9,   10,   11,    12,  20],
                                           [1, 1, 1, 1, 1, 1, 1, 0.8, 0.5, 0.3, 0.15, 0.10,  0.05, 0.01]])
    exposure_parity_interp = data2interp(exposure_correction_parity, fpd.spline_parities)

    return exposure_parity_interp


def birth_spacing_pref():
    '''
    Returns an array of birth spacing preferences by closest postpartum month.
    Applied to postpartum pregnancy likelihoods.

    NOTE: spacing bins must be uniform!
    '''
    postpartum_spacing = np.array([
        [0,  0.5],
        [3,  0.5],
        [6,  0.5],
        [9,  0.5],
        [12, 0.8],
        [15, 1.2],
        [18, 5.0],
        [21, 5.0],
        [24, 9.0],
        [27, 9.0],
        [30, 9.0],
        [33, 9.0],
        [36, 5.0],
    ])

    # Calculate the intervals and check they're all the same
    intervals = np.diff(postpartum_spacing[:, 0])
    interval = intervals[0]
    assert np.all(intervals == interval), f'In order to be computed in an array, birth spacing preference bins must be equal width, not {intervals}'
    pref_spacing = {}
    pref_spacing['interval'] = interval # Store the interval (which we've just checked is always the same)
    pref_spacing['n_bins'] = len(intervals) # Actually n_bins - 1, but we're counting 0 so it's OK
    pref_spacing['months'] = postpartum_spacing[:,0]
    pref_spacing['preference'] = postpartum_spacing[:, 1] # Store the actual birth spacing data

    return pref_spacing



#%% Contraceptive methods

def methods():
    '''
    Names, indices, modern/traditional flag, and efficacies of contraceptive methods -- see also parameters.py
    Efficacy from Guttmacher, fp_prerelease/docs/gates_review/contraceptive-failure-rates-in-developing-world_1.pdf
    BTL failure rate from general published data
    Pooled efficacy rates for all women in this study: https://www.ncbi.nlm.nih.gov/pmc/articles/PMC4970461/
    '''

    # Define method data
    data = {                # Index, modern, efficacy
        'None'              : [0, False, 0.000],
        'Withdrawal'        : [1, False, 0.866],
        'Other traditional' : [2, False, 0.861], # 1/2 periodic abstinence, 1/2 other traditional approx.  Using rate from periodic abstinence
        'Condoms'           : [3, True,  0.946],
        'Pill'              : [4, True,  0.945],
        'Injectables'       : [5, True,  0.983],
        'Implants'          : [6, True,  0.994],
        'IUDs'              : [7, True,  0.986],
        'BTL'               : [8, True,  0.995],
        'Other modern'      : [9, True,  0.880], # SDM makes up about 1/2 of this, perfect use is 95% and typical is 88%.  EC also included here, efficacy around 85% https : //www.aafp.org/afp/2004/0815/p707.html
    }

    keys = data.keys()
    methods = {}
    methods['map']    = {k:data[k][0] for k in keys}
    methods['modern'] = {k:data[k][1] for k in keys}
    methods['eff']    = {k:data[k][2] for k in keys}

    # Age bins for different method switching matrices -- duplicated in defaults.py
    methods['age_map'] = {
        '<18'   : [ 0, 18],
        '18-20' : [18, 20],
        '21-25' : [20, 25],
        '26-35' : [25, 35],
        '>35'   : [35, fpd.max_age+1], # +1 since we're using < rather than <=
    }

    # Data on trend in MCPR in Senegal over time, in % # CK: TODO: find source
    methods['mcpr_years'] = np.array([1950, 1980, 1986, 1992, 1997, 2005, 2010, 2012, 2014, 2015, 2016, 2017, 2018, 2019, 2020])
    methods['mcpr_rates'] = np.array([0.50,  1.0, 2.65, 4.53, 7.01, 7.62, 8.85, 11.3, 14.7, 15.3, 16.5, 18.8,   19,   20, 20.4])/100

    return methods


def method_probs():
    '''
    Define "raw" (un-normalized, un-trended) matrices to give transitional probabilities
    from 2018 DHS Senegal contraceptive calendar data.

    Probabilities in this function are annual probabilities of initiating (top row), discontinuing (first column),
    continuing (diagonal), or switching methods (all other entries).

    Probabilities at postpartum month 1 are 1 month transitional probabilities
    for starting a method after delivery.

    Probabilities at postpartum month 6 are 5 month transitional probabilities
    for starting or changing methods over the first 6 months postpartum.

    Data from Senegal DHS contraceptive calendars, 2017 and 2018 combined
    '''

    raw = {

    # Main switching matrix: all non-postpartum women
    'annual': {
        '<18': np.array([
           [0.9953, 0.    , 0.0002, 0.0012, 0.0002, 0.0017, 0.0014, 0.0001, 0.    , 0.    ],
           [0.    , 1.0000, 0.    , 0.    , 0.    , 0.    , 0.    , 0.    , 0.    , 0.    ],
           [0.0525, 0.    , 0.9475, 0.    , 0.    , 0.    , 0.    , 0.    , 0.    , 0.    ],
           [0.307 , 0.    , 0.    , 0.693 , 0.    , 0.    , 0.    , 0.    , 0.    , 0.    ],
           [0.5358, 0.    , 0.    , 0.    , 0.3957, 0.0685, 0.    , 0.    , 0.    , 0.    ],
           [0.3779, 0.    , 0.    , 0.    , 0.0358, 0.5647, 0.0216, 0.    , 0.    , 0.    ],
           [0.2003, 0.    , 0.    , 0.    , 0.    , 0.    , 0.7997, 0.    , 0.    , 0.    ],
           [0.    , 0.    , 0.    , 0.    , 0.    , 0.    , 0.    , 1.0000, 0.    , 0.    ],
           [0.    , 0.    , 0.    , 0.    , 0.    , 0.    , 0.    , 0.    , 1.0000, 0.    ],
           [0.    , 0.    , 0.    , 0.    , 0.    , 0.    , 0.    , 0.    , 0.    , 1.0000]]),
        '18-20': np.array([
           [0.9774, 0.    , 0.0014, 0.0027, 0.0027, 0.0104, 0.0048, 0.0003, 0.    , 0.0003],
           [0.    , 1.0000, 0.    , 0.    , 0.    , 0.    , 0.    , 0.    , 0.    , 0.    ],
           [0.3216, 0.    , 0.6784, 0.    , 0.    , 0.    , 0.    , 0.    , 0.    , 0.    ],
           [0.182 , 0.    , 0.    , 0.818 , 0.    , 0.    , 0.    , 0.    , 0.    , 0.    ],
           [0.4549, 0.    , 0.    , 0.    , 0.4754, 0.0463, 0.0234, 0.    , 0.    , 0.    ],
           [0.4389, 0.    , 0.0049, 0.0099, 0.0196, 0.5218, 0.0049, 0.    , 0.    , 0.    ],
           [0.17  , 0.    , 0.    , 0.    , 0.    , 0.0196, 0.8103, 0.    , 0.    , 0.    ],
           [0.1607, 0.    , 0.    , 0.    , 0.    , 0.    , 0.    , 0.8393, 0.    , 0.    ],
           [0.    , 0.    , 0.    , 0.    , 0.    , 0.    , 0.    , 0.    , 1.0000, 0.    ],
           [0.4773, 0.    , 0.    , 0.4773, 0.    , 0.    , 0.    , 0.    , 0.    , 0.0453]]),
        '21-25': np.array([
           [0.9581, 0.0001, 0.0011, 0.0024, 0.0081, 0.0184, 0.0108, 0.0006, 0.    , 0.0004],
           [0.4472, 0.5528, 0.    , 0.    , 0.    , 0.    , 0.    , 0.    , 0.    , 0.    ],
           [0.2376, 0.    , 0.7624, 0.    , 0.    , 0.    , 0.    , 0.    , 0.    , 0.    ],
           [0.1896, 0.    , 0.0094, 0.754 , 0.0094, 0.    , 0.0188, 0.    , 0.    , 0.0188],
           [0.3715, 0.003 , 0.003 , 0.    , 0.5703, 0.0435, 0.0088, 0.    , 0.    , 0.    ],
           [0.3777, 0.    , 0.0036, 0.0036, 0.0258, 0.5835, 0.0036, 0.0024, 0.    , 0.    ],
           [0.137 , 0.    , 0.    , 0.003 , 0.0045, 0.0045, 0.848 , 0.003 , 0.    , 0.    ],
           [0.1079, 0.    , 0.    , 0.    , 0.0445, 0.    , 0.0225, 0.8251, 0.    , 0.    ],
           [0.    , 0.    , 0.    , 0.    , 0.    , 0.    , 0.    , 0.    , 1.0000, 0.    ],
           [0.3342, 0.    , 0.    , 0.1826, 0.    , 0.    , 0.    , 0.    , 0.    , 0.4831]]),
        '26-35': np.array([
           [0.9462, 0.0001, 0.0018, 0.0013, 0.0124, 0.0209, 0.0139, 0.003 , 0.0001, 0.0002],
           [0.0939, 0.8581, 0.    , 0.    , 0.    , 0.048 , 0.    , 0.    , 0.    , 0.    ],
           [0.1061, 0.    , 0.8762, 0.0051, 0.0025, 0.0025, 0.0051, 0.0025, 0.    , 0.    ],
           [0.1549, 0.    , 0.    , 0.8077, 0.0042, 0.0125, 0.0083, 0.0083, 0.    , 0.0042],
           [0.3031, 0.0016, 0.0021, 0.0021, 0.6589, 0.0211, 0.0053, 0.0053, 0.    , 0.0005],
           [0.2746, 0.    , 0.0028, 0.002 , 0.0173, 0.691 , 0.0073, 0.0048, 0.    , 0.0003],
           [0.1115, 0.0003, 0.0009, 0.0003, 0.0059, 0.0068, 0.8714, 0.0025, 0.0003, 0.    ],
           [0.0775, 0.    , 0.0015, 0.    , 0.0058, 0.0044, 0.0044, 0.905 , 0.    , 0.0015],
           [0.    , 0.    , 0.    , 0.    , 0.    , 0.    , 0.    , 0.    , 1.0000, 0.    ],
           [0.1581, 0.    , 0.0121, 0.    , 0.    , 0.    , 0.    , 0.    , 0.    , 0.8297]]),
        '>35': np.array([
           [0.9462, 0.0001, 0.0018, 0.0013, 0.0124, 0.0209, 0.0139, 0.003 , 0.0001, 0.0002],
           [0.0939, 0.8581, 0.    , 0.    , 0.    , 0.048 , 0.    , 0.    , 0.    , 0.    ],
           [0.1061, 0.    , 0.8762, 0.0051, 0.0025, 0.0025, 0.0051, 0.0025, 0.    , 0.    ],
           [0.1549, 0.    , 0.    , 0.8077, 0.0042, 0.0125, 0.0083, 0.0083, 0.    , 0.0042],
           [0.3031, 0.0016, 0.0021, 0.0021, 0.6589, 0.0211, 0.0053, 0.0053, 0.    , 0.0005],
           [0.2746, 0.    , 0.0028, 0.002 , 0.0173, 0.691 , 0.0073, 0.0048, 0.    , 0.0003],
           [0.1115, 0.0003, 0.0009, 0.0003, 0.0059, 0.0068, 0.8714, 0.0025, 0.0003, 0.    ],
           [0.0775, 0.    , 0.0015, 0.    , 0.0058, 0.0044, 0.0044, 0.905 , 0.    , 0.0015],
           [0.    , 0.    , 0.    , 0.    , 0.    , 0.    , 0.    , 0.    , 1.0000, 0.    ],
           [0.1581, 0.    , 0.0121, 0.    , 0.    , 0.    , 0.    , 0.    , 0.    , 0.8297]])
        },

    # Postpartum switching matrix, 1 to 6 months
    'pp1to6': {
        '<18': np.array([
           [0.9014, 0.    , 0.0063, 0.001 , 0.0126, 0.051 , 0.0272, 0.0005, 0.    , 0.    ],
           [0.    , 0.5   , 0.    , 0.    , 0.    , 0.    , 0.5   , 0.    , 0.    , 0.    ],
           [0.    , 0.    , 1.0000, 0.    , 0.    , 0.    , 0.    , 0.    , 0.    , 0.    ],
           [0.    , 0.    , 0.    , 1.0000, 0.    , 0.    , 0.    , 0.    , 0.    , 0.    ],
           [0.4   , 0.    , 0.    , 0.    , 0.6   , 0.    , 0.    , 0.    , 0.    , 0.    ],
           [0.0714, 0.    , 0.    , 0.    , 0.    , 0.9286, 0.    , 0.    , 0.    , 0.    ],
           [0.    , 0.    , 0.    , 0.    , 0.    , 0.    , 1.0000, 0.    , 0.    , 0.    ],
           [0.    , 0.    , 0.    , 0.    , 0.    , 0.    , 0.    , 1.0000, 0.    , 0.    ],
           [0.    , 0.    , 0.    , 0.    , 0.    , 0.    , 0.    , 0.    , 1.0000, 0.    ],
           [0.    , 0.    , 0.    , 0.    , 0.    , 0.    , 0.    , 0.    , 0.    , 1.0000]]),
        '18-20': np.array([
           [0.8775, 0.0007, 0.0026, 0.0033, 0.0191, 0.0586, 0.0329, 0.0046, 0.    , 0.0007],
           [0.    , 1.0000, 0.    , 0.    , 0.    , 0.    , 0.    , 0.    , 0.    , 0.    ],
           [0.    , 0.    , 1.0000, 0.    , 0.    , 0.    , 0.    , 0.    , 0.    , 0.    ],
           [0.    , 0.    , 0.    , 1.0000, 0.    , 0.    , 0.    , 0.    , 0.    , 0.    ],
           [0.    , 0.    , 0.    , 0.    , 0.75  , 0.25  , 0.    , 0.    , 0.    , 0.    ],
           [0.0278, 0.    , 0.    , 0.    , 0.    , 0.9722, 0.    , 0.    , 0.    , 0.    ],
           [0.0312, 0.    , 0.    , 0.    , 0.    , 0.    , 0.9688, 0.    , 0.    , 0.    ],
           [0.    , 0.    , 0.    , 0.    , 0.    , 0.    , 0.    , 1.0000, 0.    , 0.    ],
           [0.    , 0.    , 0.    , 0.    , 0.    , 0.    , 0.    , 0.    , 1.0000, 0.    ],
           [0.    , 0.    , 0.    , 0.    , 0.    , 0.    , 0.    , 0.    , 0.    , 1.0000]]),
        '21-25': np.array([
           [0.8538, 0.0004, 0.0055, 0.0037, 0.0279, 0.0721, 0.0343, 0.0022, 0.    , 0.    ],
           [0.    , 1.0000, 0.    , 0.    , 0.    , 0.    , 0.    , 0.    , 0.    , 0.    ],
           [0.    , 0.    , 0.9583, 0.    , 0.    , 0.0417, 0.    , 0.    , 0.    , 0.    ],
           [0.    , 0.    , 0.    , 0.5   , 0.25  , 0.25  , 0.    , 0.    , 0.    , 0.    ],
           [0.0244, 0.    , 0.    , 0.    , 0.9512, 0.0244, 0.    , 0.    , 0.    , 0.    ],
           [0.0672, 0.    , 0.    , 0.    , 0.    , 0.9328, 0.    , 0.    , 0.    , 0.    ],
           [0.0247, 0.    , 0.    , 0.    , 0.    , 0.0123, 0.963 , 0.    , 0.    , 0.    ],
           [0.    , 0.    , 0.    , 0.    , 0.    , 0.    , 0.    , 1.0000, 0.    , 0.    ],
           [0.    , 0.    , 0.    , 0.    , 0.    , 0.    , 0.    , 0.    , 1.0000, 0.    ],
           [0.    , 0.    , 0.    , 0.    , 0.    , 0.    , 0.    , 0.    , 0.    , 1.0000]]),
        '26-35': np.array([
           [0.8433, 0.0008, 0.0065, 0.004 , 0.029 , 0.0692, 0.039 , 0.0071, 0.0001, 0.001 ],
           [0.    , 0.5   , 0.    , 0.    , 0.    , 0.    , 0.5   , 0.    , 0.    , 0.    ],
           [0.027 , 0.    , 0.9189, 0.    , 0.    , 0.027 , 0.027 , 0.    , 0.    , 0.    ],
           [0.1667, 0.    , 0.    , 0.6667, 0.    , 0.    , 0.1667, 0.    , 0.    , 0.    ],
           [0.0673, 0.    , 0.    , 0.    , 0.8654, 0.0288, 0.0385, 0.    , 0.    , 0.    ],
           [0.0272, 0.    , 0.0039, 0.    , 0.0078, 0.9533, 0.0078, 0.    , 0.    , 0.    ],
           [0.0109, 0.    , 0.    , 0.    , 0.0036, 0.    , 0.9855, 0.    , 0.    , 0.    ],
           [0.0256, 0.    , 0.    , 0.    , 0.    , 0.0256, 0.    , 0.9487, 0.    , 0.    ],
           [0.    , 0.    , 0.    , 0.    , 0.    , 0.    , 0.    , 0.    , 1.0000, 0.    ],
           [0.    , 0.    , 0.    , 0.    , 0.    , 0.    , 0.    , 0.    , 0.    , 1.0000]]),
        '>35': np.array([
           [0.8433, 0.0008, 0.0065, 0.004 , 0.029 , 0.0692, 0.039 , 0.0071, 0.0001, 0.001 ],
           [0.    , 0.5   , 0.    , 0.    , 0.    , 0.    , 0.5   , 0.    , 0.    , 0.    ],
           [0.027 , 0.    , 0.9189, 0.    , 0.    , 0.027 , 0.027 , 0.    , 0.    , 0.    ],
           [0.1667, 0.    , 0.    , 0.6667, 0.    , 0.    , 0.1667, 0.    , 0.    , 0.    ],
           [0.0673, 0.    , 0.    , 0.    , 0.8654, 0.0288, 0.0385, 0.    , 0.    , 0.    ],
           [0.0272, 0.    , 0.0039, 0.    , 0.0078, 0.9533, 0.0078, 0.    , 0.    , 0.    ],
           [0.0109, 0.    , 0.    , 0.    , 0.0036, 0.    , 0.9855, 0.    , 0.    , 0.    ],
           [0.0256, 0.    , 0.    , 0.    , 0.    , 0.0256, 0.    , 0.9487, 0.    , 0.    ],
           [0.    , 0.    , 0.    , 0.    , 0.    , 0.    , 0.    , 0.    , 1.0000, 0.    ],
           [0.    , 0.    , 0.    , 0.    , 0.    , 0.    , 0.    , 0.    , 0.    , 1.0000]])
        },

    # Postpartum initiation vectors, 0 to 1 month
    'pp0to1': {
        '<18':   np.array([0.9607, 0.0009, 0.0017, 0.0009, 0.0021, 0.0128, 0.0205, 0.0004, 0.    , 0.    ]),
        '18-20': np.array([0.9525, 0.0006, 0.0017, 0.0006, 0.0028, 0.0215, 0.0198, 0.0006, 0.    , 0.    ]),
        '21-25': np.array([0.9379, 0.    , 0.0053, 0.0009, 0.0083, 0.0285, 0.0177, 0.0013, 0.    , 0.    ]),
        '26-35': np.array([0.9254, 0.0002, 0.0036, 0.0007, 0.0102, 0.0265, 0.0268, 0.004 , 0.0022, 0.0004]),
        '>35':   np.array([0.9254, 0.0002, 0.0036, 0.0007, 0.0102, 0.0265, 0.0268, 0.004 , 0.0022, 0.0004]),
        }
    }
    return raw


def barriers():
    ''' Reasons for nonuse -- taken from DHS '''

    barriers = sc.odict({
      'No need'   :  54.2,
      'Opposition':  30.5,
      'Knowledge' :   1.7,
      'Access'    :   4.5,
      'Health'    :  12.9,
    })

    barriers[:] /= barriers[:].sum() # Ensure it adds to 1
    return barriers



#%% Make and validate parameters

def make_pars():
    '''
    Take all parameters and construct into a dictionary
    '''

    # Scalar parameters and filenames
    pars = scalar_pars()
    pars['filenames'] = filenames()

    # Demographics and pregnancy outcome
    pars['age_pyramid']        = age_pyramid()
    pars['age_mortality']      = age_mortality()
    pars['maternal_mortality'] = maternal_mortality()
    pars['infant_mortality']   = infant_mortality()
    pars['miscarriage_rates']  = miscarriage()
    pars['stillbirth_rate']    = stillbirth()

    # Fecundity
    pars['age_fecundity']          = female_age_fecundity()
    pars['fecundity_ratio_nullip'] = fecundity_ratio_nullip()
    pars['lactational_amenorrhea'] = lactational_amenorrhea()

    # Pregnancy exposure
    pars['sexual_activity']    = sexual_activity()
    pars['sexual_activity_pp'] = sexual_activity_pp()
    pars['debut_age']          = debut_age()
    pars['exposure_age']       = exposure_age()
    pars['exposure_parity']    = exposure_parity()
    pars['spacing_pref']       = birth_spacing_pref()

    # Contraceptive methods
    pars['methods']        = methods()
    pars['methods']['raw'] = method_probs()
    pars['barriers']       = barriers()

    return pars<|MERGE_RESOLUTION|>--- conflicted
+++ resolved
@@ -79,27 +79,16 @@
     ''' Data files for use with calibration, etc -- not needed for running a sim '''
     files = {}
     files['base'] = sc.thisdir(aspath=True) / 'senegal'
-<<<<<<< HEAD
-    files['basic_dhs']        = 'senegal-basic-dhs.yaml'
-    files['popsize']          = 'senegal-popsize.csv'
-    files['mcpr']             = 'senegal-mcpr.csv'
-    files['tfr']              = 'senegal-tfr.csv'
-    files['asfr']             = 'senegal-asfr.csv'
-    files['ageparity']      = 'Age-paritys-All-DHS.csv'
-    files['spacing']          = 'BirthSpacing.obj'
-    files['methods']          = 'Method_v312.csv'
-=======
     files['basic_dhs']        = 'basic_dhs.yaml'
     files['popsize']          = 'popsize.csv'
     files['mcpr']             = 'cpr.csv'
     files['tfr']              = 'tfr.csv'
     files['asfr']             = 'asfr.csv'
-    files['skyscrapers']      = 'skyscrapers.csv'
+    files['ageparity']        = 'ageparity.csv'
     files['spacing']          = 'birth_spacing_dhs.csv'
     files['methods']          = 'mix.csv'
     files['afb'] = 'afb.table.csv'
     files['use'] = 'use.csv'
->>>>>>> e3c81ed3
     return files
 
 
