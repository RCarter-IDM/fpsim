'''
Set the parameters for FPsim, specifically for Senegal.
'''

import numpy as np
import sciris as sc
from scipy import interpolate as si
from .. import parameters as fpp

#%% Housekeeping

def scalar_pars():
    scalar_pars = {
        # Basic parameters
        'location'               : 'senegal',
        'n_agents'               : 10_000, # Number of agents
        'scaled_pop'             : None, # Scaled population / total population size
        'start_year'             : 1960, # Start year of simulation
        'end_year'               : 2020, # End year of simulation
        'timestep'               : 1, # The simulation timestep in months
        'method_timestep'        : 1, # How many simulation timesteps to go for every method update step
        'seed'                   : 1, # Random seed
        'verbose'                : 1, # How much detail to print during the simulation
        'track_switching'        : 0, # Whether to track method switching

        # Age limits (in years)
        'method_age'             : 15,
        'age_limit_fecundity'    : 50,
        'max_age'                : 99,

        # Durations (in months)
        'switch_frequency'       : 12, # How frequently to check for changes to contraception
        'end_first_tri'          : 3,
        'preg_dur_low'           : 9,
        'preg_dur_high'          : 9,
        'postpartum_dur'         : 35,
        'breastfeeding_dur_mu'   : 19.66828, # For a Gumbel distribution, drawn from DHS
        'breastfeeding_dur_beta' : 7.2585,

        # Pregnancy outcomes
        'abortion_prob'             : 0.08, # From https://www.ncbi.nlm.nih.gov/pmc/articles/PMC4712915/
        'twins_prob'                : 0.015, # From https://journals.plos.org/plosone/article?id=10.1371/journal.pone.0025239
        'LAM_efficacy'              : 0.98, # From Cochrane review: https://www.ncbi.nlm.nih.gov/pmc/articles/PMC6823189/
        'maternal_mortality_factor' : 1,

         # Fecundity and exposure
        'fecundity_var_low'      : 0.7,
        'fecundity_var_high'     : 1.1,
        'high_parity'            : 4,
        'high_parity_nonuse'     : 0.6,
        'primary_infertility'    : 0.05,
        'exposure_factor'        : 1.0, # Overall exposure correction factor

        # MCPR
        'mcpr_growth_rate'       : 0.02, # The year-on-year change in MCPR after the end of the data
        'mcpr_max'               : 0.90, # Do not allow MCPR to increase beyond this
        'mcpr_norm_year'         : 2018, # Year to normalize MCPR trend to 1
    }
    return scalar_pars


def data2interp(data, ages, normalize=False):
    ''' Convert unevenly spaced data into an even spline interpolation '''
    model = si.interp1d(data[0], data[1])
    interp = model(ages)
    if normalize:
        interp = np.minimum(1, np.maximum(0, interp))
    return interp


def filenames():
    ''' Data files for use with calibration, etc -- not needed for running a sim '''
    files = {}
    files['base'] = sc.thisdir(aspath=True) / 'senegal'
    files['basic_dhs']        = 'senegal-basic-dhs.yaml'
    files['pregnancy_parity'] = 'SNIR80FL.obj'
    files['popsize']          = 'senegal-popsize.csv'
    files['mcpr']             = 'mcpr_senegal.csv'
    files['tfr']              = 'senegal-tfr.csv'
    files['skyscrapers']      = 'Skyscrapers-All-DHS.csv'
    files['spacing']          = 'BirthSpacing.obj'
    files['methods']          = 'Method_v312.csv'
    return files


#%% Demographics and pregnancy outcome

def age_pyramid():
    ''' Starting age bin, male population, female population '''
    pyramid = np.array([
         [0,  318225,  314011], # Senegal 1962
         [5,  249054,  244271],
        [10,  191209,  190998],
        [15,  157800,  159536],
        [20,  141480,  141717],
        [25,  125002,  124293],
        [30,  109339,  107802],
        [35,  93359,   92119],
        [40,  77605,   78231],
        [45,  63650,   66117],
        [50,  51038,   54934],
        [55,  39715,   44202],
        [60,  29401,   33497],
        [65,  19522,   23019],
        [70,  11686,   14167],
        [75,  5985,    7390],
        [80,  2875,    3554],
    ], dtype=float)

    return pyramid


def age_mortality():
    '''
    Age-dependent mortality rates, Senegal specific from 1990-1995 -- see age_dependent_mortality.py in the fp_analyses repository
    Mortality rate trend from crude mortality rate per 1000 people: https://data.worldbank.org/indicator/SP.DYN.CDRT.IN?locations=SN
    '''
    mortality = {
        'bins': np.array([ 0.,  5, 10, 15, 20, 25, 30, 35, 40, 45, 50, 55, 60, 65, 70, 75, 80, 85, 90, 95]),
        'm': np.array([0.03075891, 0.00266326, 0.00164035, 0.00247776, 0.00376541,0.00377009, 0.00433534, 0.00501743, 0.00656144, 0.00862479, 0.01224844, 0.01757291, 0.02655129, 0.0403916 , 0.06604032,0.10924413, 0.17495116, 0.26531436, 0.36505174, 0.43979833]),
        'f': np.array([0.02768283, 0.00262118, 0.00161414, 0.0023998 , 0.00311697, 0.00354105, 0.00376715, 0.00429043, 0.00503436, 0.00602394, 0.00840777, 0.01193858, 0.01954465, 0.03220238, 0.05614077, 0.0957751 , 0.15973906, 0.24231313, 0.33755308, 0.41632442])
    }

    mortality['year']  = np.array([1950., 1955, 1960, 1965, 1970, 1975, 1980, 1985, 1990, 1995, 2000, 2005, 2010, 2015, 2020, 2025, 2030]) # Starting year bin
    mortality['probs'] = np.array([28,    27,    26.023, 25.605, 24.687, 20.995, 16.9, 13.531, 11.335, 11.11, 10.752, 9.137, 7.305, 6.141, 5.7, 5.7, 5.7]) # First 2 estimated, last 3 are projected
    mortality['probs'] /= mortality['probs'][8]  # Normalize around 2000 for trending # CK: TODO: shouldn't be hardcoded

    m_mortality_spline_model = si.splrep(x=mortality['bins'], y=mortality['m'])  # Create a spline of mortality along known age bins
    f_mortality_spline_model = si.splrep(x=mortality['bins'], y=mortality['f'])
<<<<<<< HEAD
    m_mortality_spline = si.splev(fpp.spline_ages, m_mortality_spline_model)  # Evaluate the spline along the range of ages in the model with resolution
    f_mortality_spline = si.splev(fpp.spline_ages, f_mortality_spline_model)
    if bound:
        m_mortality_spline = np.minimum(1, np.maximum(0, m_mortality_spline))
        f_mortality_spline = np.minimum(1, np.maximum(0, f_mortality_spline))
=======
    m_mortality_spline = si.splev(fpd.spline_ages, m_mortality_spline_model)  # Evaluate the spline along the range of ages in the model with resolution
    f_mortality_spline = si.splev(fpd.spline_ages, f_mortality_spline_model)
    m_mortality_spline = np.minimum(1, np.maximum(0, m_mortality_spline)) # Normalize
    f_mortality_spline = np.minimum(1, np.maximum(0, f_mortality_spline))
>>>>>>> addf2b5e

    mortality['m_spline'] = m_mortality_spline
    mortality['f_spline'] = f_mortality_spline

    return mortality


def maternal_mortality():
    '''
    Risk of maternal death assessed at each pregnancy. Data from Huchon et al. (2013) prospective study on risk of maternal death in Senegal and Mali.
    Maternal deaths: The annual number of female deaths from any cause related to or aggravated by pregnancy
    or its management (excluding accidental or incidental causes) during pregnancy and childbirth or within
    42 days of termination of pregnancy, irrespective of the duration and site of the pregnancy,
    expressed per 100,000 live births, for a specified time period.
    '''

    data = np.array([
        [1990, 0.00278, 0.00319, 0.00364],
        [2000, 0.00268, 0.00309, 0.00354],
        [2001, 0.00263, 0.00304, 0.00350],
        [2002, 0.00259, 0.00300, 0.00346],
        [2003, 0.00255, 0.00296, 0.00341],
        [2004, 0.00252, 0.00293, 0.00338],
        [2005, 0.00249, 0.00290, 0.00335],
        [2006, 0.00245, 0.00286, 0.00331],
        [2007, 0.00242, 0.00283, 0.00329],
        [2008, 0.00237, 0.00278, 0.00323],
        [2009, 0.00230, 0.00271, 0.00317],
        [2010, 0.00220, 0.00261, 0.00306],
        [2011, 0.00207, 0.00248, 0.00293],
        [2012, 0.00194, 0.00235, 0.00280],
        [2013, 0.00182, 0.002228327, 0.00268338],
        [2014, 0.00172, 0.00213, 0.00258],
        [2015, 0.00161, 0.00202, 0.00248],
        [2016, 0.00152, 0.00193, 0.00239],
        [2017, 0.00143, 0.00184, 0.00230],
        [2018, 0.00135, 0.00176, 0.00222],
        [2019, 0.00128, 0.00169, 0.00214]
    ])

    maternal_mortality = {}
    maternal_mortality['year'] = data[:,0]
    maternal_mortality['probs'] = data[:,3]

    return maternal_mortality


def infant_mortality():
    '''
    From World Bank indicators for infant morality (< 1 year) for Senegal, per 1000 live births
    From API_SP.DYN.IMRT.IN_DS2_en_excel_v2_1495452.numbers
    Adolescent increased risk of infant mortality gradient taken
    from Noori et al for Sub-Saharan African from 2014-2018.  Odds ratios with age 23-25 as reference group:
    https://www.medrxiv.org/content/10.1101/2021.06.10.21258227v1
    '''

    data = np.array([
        [1960, 128.3],
        [1961, 128.2],
        [1962, 128.3],
        [1963, 128.6],
        [1964, 128.8],
        [1965, 128.9],
        [1966, 128.6],
        [1967, 128.2],
        [1968, 127.7],
        [1969, 126.7],
        [1970, 125.4],
        [1971, 123.6],
        [1972, 121.4],
        [1973, 118.7],
        [1974, 115.6],
        [1975, 112.2],
        [1976, 108.4],
        [1977, 104.6],
        [1978, 101],
        [1979, 97.7],
        [1980, 94.9],
        [1981, 92.5],
        [1982, 90.4],
        [1983, 88.2],
        [1984, 85.7],
        [1985, 82.9],
        [1986, 79.9],
        [1987, 77],
        [1988, 74.4],
        [1989, 72.4],
        [1990, 71],
        [1991, 70.3],
        [1992, 70.1],
        [1993, 70.3],
        [1994, 70.6],
        [1995, 71],
        [1996, 71.2],
        [1997, 71.1],
        [1998, 70.6],
        [1999, 69.4],
        [2000, 67.5],
        [2001, 65.1],
        [2002, 62.2],
        [2003, 59.2],
        [2004, 56.1],
        [2005, 53.2],
        [2006, 50.6],
        [2007, 48.2],
        [2008, 46.2],
        [2009, 44.3],
        [2010, 42.6],
        [2011, 41.1],
        [2012, 39.8],
        [2013, 38.6],
        [2014, 37.5],
        [2015, 36.4],
        [2016, 35.4],
        [2017, 34.4],
        [2018, 33.6],
        [2019, 32.7],
    ])

    infant_mortality = {}
    infant_mortality['year'] = data[:,0]
    infant_mortality['probs'] = data[:,1]/1000   # Rate per 1000 live births, used after stillbirth is filtered out
    infant_mortality['ages'] = np.array([16, 17,   19, 22,   25, 50])
    infant_mortality['age_probs'] = np.array([2.28, 1.63, 1.3, 1.12, 1.0, 1.0])

    return infant_mortality


def miscarriage():
    '''
    Returns a linear interpolation of the likelihood of a miscarriage
    by age, taken from data from Magnus et al BMJ 2019: https://pubmed.ncbi.nlm.nih.gov/30894356/
    Data to be fed into likelihood of continuing a pregnancy once initialized in model
    Age 0 and 5 set at 100% likelihood.  Age 10 imputed to be symmetrical with probability at age 45 for a parabolic curve
    '''
    miscarriage_rates = np.array([[0, 5,    10,     15,     20,    25,    30,    35,    40,    45,    50],
                                  [1, 1, 0.569,  0.167,  0.112, 0.097, 0.108, 0.167, 0.332, 0.569, 0.569]])
    miscarriage_interp = data2interp(miscarriage_rates, fpp.spline_preg_ages)
    return miscarriage_interp


def stillbirth():
    '''
    From Report of the UN Inter-agency Group for Child Mortality Estimation, 2020
    https://childmortality.org/wp-content/uploads/2020/10/UN-IGME-2020-Stillbirth-Report.pdf
    '''

    data = np.array([
        [2000, 25.3],
        [2010, 22.6],
        [2019, 19.7],
        ])

    stillbirth_rate = {}
    stillbirth_rate['year'] = data[:,0]
    stillbirth_rate['probs'] = data[:,1]/1000    # Rate per 1000 total births

    return stillbirth_rate



#%% Fecundity

def female_age_fecundity():
    '''
    Use fecundity rates from PRESTO study: https://www.ncbi.nlm.nih.gov/pmc/articles/PMC5712257/
    Fecundity rate assumed to be approximately linear from onset of fecundity around age 10 (average age of menses 12.5) to first data point at age 20
    45-50 age bin estimated at 0.10 of fecundity of 25-27 yr olds, based on fertility rates from Senegal
    '''
    fecundity = {
        'bins': np.array([0., 5, 10, 15, 20,     25,   28,  31,   34,   37,  40,   45, 50, 55, 60, 65, 70, 75, 80, 85, 90, 95, 99]),
        'f': np.array([0.,    0,  0, 65, 70.8, 79.3,  77.9, 76.6, 74.8, 67.4, 55.5, 7.9, 0, 0, 0, 0, 0, 0, 0, 0, 0, 0, 0])}
    fecundity['f'] /= 100  # Conceptions per hundred to conceptions per woman over 12 menstrual cycles of trying to conceive

    fecundity_interp_model = si.interp1d(x=fecundity['bins'], y=fecundity['f'])
<<<<<<< HEAD
    fecundity_interp = fecundity_interp_model(fpp.spline_preg_ages)
    if bound:
        fecundity_interp = np.minimum(1, np.maximum(0, fecundity_interp))
=======
    fecundity_interp = fecundity_interp_model(fpd.spline_preg_ages)
    fecundity_interp = np.minimum(1, np.maximum(0, fecundity_interp)) # Normalize to avoid negative or >1 values
>>>>>>> addf2b5e

    return fecundity_interp


def fecundity_ratio_nullip():
    '''
    Returns an array of fecundity ratios for a nulliparous woman vs a gravid woman
    from PRESTO study: https://www.ncbi.nlm.nih.gov/pmc/articles/PMC5712257/
    Approximates primary infertility and its increasing likelihood if a woman has never conceived by age
    '''
    fecundity_ratio_nullip = np.array([[ 0,  5, 10, 12.5,  15,  18,  20,   25,   30,   34,   37,   40,   45,   50],
                                        [1,  1,  1,    1,   1,   1,   1, 0.96, 0.95, 0.71, 0.73, 0.42, 0.42, 0.42]])
    fecundity_nullip_interp = data2interp(fecundity_ratio_nullip, fpp.spline_preg_ages)

    return fecundity_nullip_interp


def lactational_amenorrhea():
    '''
    Returns an array of the percent of breastfeeding women by month postpartum 0-11 months who meet criteria for LAM:
    Exclusively breastfeeding (bf + water alone), menses have not returned.  Extended out 5-11 months to better match data
    as those women continue to be postpartum insusceptible.
    From DHS Senegal calendar data
    '''
    data = np.array([
        [0, 0.903125],
        [1, 0.868794326],
        [2, 0.746478873],
        [3, 0.648854962],
        [4, 0.563573883],
        [5, 0.457564576],
        [6, 0.254966887],
        [7, 0.2],
        [8, 0.146341463],
        [9, 0.10982659],
        [10, 0.10982659],
        [11, 0.101796407],
    ])

    lactational_amenorrhea = {}
    lactational_amenorrhea['month'] = data[:, 0]
    lactational_amenorrhea['rate'] = data[:, 1]

    return lactational_amenorrhea



#%% Pregnancy exposure

def sexual_activity():
    '''
    Returns a linear interpolation of rates of female sexual activity, defined as
    percentage women who have had sex within the last four weeks.
    From STAT Compiler DHS https://www.statcompiler.com/en/
    Using indicator "Timing of sexual intercourse"
    Includes women who have had sex "within the last four weeks"
    Excludes women who answer "never had sex", probabilities are only applied to agents who have sexually debuted
    Data taken from 2018 DHS, no trend over years for now
    Onset of sexual activity probabilities assumed to be linear from age 10 to first data point at age 15
    '''

    sexually_active = np.array([[0, 5, 10,    15,   20,   25,   30,   35,   40,   45,   50],
                                [0, 0,  0,  50.4, 55.9, 57.3, 60.8, 66.4, 67.5, 68.2, 68.2]])

    sexually_active[1] /= 100 # Convert from percent to rate per woman
    activity_ages = sexually_active[0]
    activity_interp_model = si.interp1d(x=activity_ages, y=sexually_active[1])
    activity_interp = activity_interp_model(fpp.spline_preg_ages)  # Evaluate interpolation along resolution of ages

    return activity_interp


def sexual_activity_pp():
    '''
    Returns an array of monthly likelihood of having resumed sexual activity within 0-35 months postpartum
    Uses DHS Senegal 2018 individual recode (postpartum (v222), months since last birth, and sexual activity within 30 days.
    Limited to 35 months postpartum (can use any limit you want 0-35 max)
    Postpartum month 0 refers to the first month after delivery
    '''

    postpartum_sex = np.array([
        [0,  0.104166667],
        [1,  0.300000000],
        [2,  0.383177570],
        [3,  0.461538462],
        [4,  0.476635514],
        [5,  0.500000000],
        [6,  0.565217391],
        [7,  0.541666667],
        [8,  0.547368421],
        [9,  0.617391304],
        [10, 0.578947368],
        [11, 0.637254902],
        [12, 0.608247423],
        [13, 0.582278481],
        [14, 0.542553191],
        [15, 0.678260870],
        [16, 0.600000000],
        [17, 0.605042017],
        [18, 0.562500000],
        [19, 0.529411765],
        [20, 0.674698795],
        [21, 0.548780488],
        [22, 0.616161616],
        [23, 0.709401709],
        [24, 0.651376147],
        [25, 0.780219780],
        [26, 0.717647059],
        [27, 0.716417910],
        [28, 0.683544304],
        [29, 0.716417910],
        [30, 0.640625000],
        [31, 0.650000000],
        [32, 0.676470588],
        [33, 0.645161290],
        [34, 0.606557377],
        [35, 0.644736842],
    ])

    postpartum_activity = {}
    postpartum_activity['month'] = postpartum_sex[:, 0]
    postpartum_activity['percent_active'] = postpartum_sex[:, 1]

    return postpartum_activity


def debut_age():
    '''
    Returns an array of weighted probabilities of sexual debut by a certain age 10-45.
    Data taken from DHS variable v531 (imputed age of sexual debut, imputed with data from age at first union)
    Use sexual_debut_age_probs.py under fp_analyses/data to output for other DHS countries
    '''

    sexual_debut = np.array([
        [10, 0.004362494588533180],
        [11, 0.005887267309386780],
        [12, 0.016249279181639800],
        [13, 0.0299019826473517],
        [14, 0.055785658051997],
        [15, 0.09813952463469960],
        [16, 0.112872333807184],
        [17, 0.11953800217275100],
        [18, 0.10881048442282400],
        [19, 0.08688267743864320],
        [20, 0.0781062086093285],
        [21, 0.055562127900473800],
        [22, 0.047649966917757800],
        [23, 0.03670233295320280],
        [24, 0.02962171655627400],
        [25, 0.03071900157389080],
        [26, 0.020088166028125700],
        [27, 0.012959307423989900],
        [28, 0.009789125590573670],
        [29, 0.010992698492904500],
        [30, 0.0064009386756690000],
        [31, 0.00531499008144595],
        [32, 0.004500210075413140],
        [33, 0.004643541107103950],
        [34, 0.0015287248836055500],
        [35, 0.0012933308143284600],
        [36, 0.0008169702220519970],
        [37, 0.0005138447212362420],
        [38, 0.0030994890039629400],
        [39, 0.0007583698086919300],
        [40, 0.0001470674087999730],
        [42, 0.00018238823303343100],
        [43, 0.0000620676775406016],
        [45, 0.0001177109855848480]])

    debut_age = {}
    debut_age['ages'] = sexual_debut[:, 0]
    debut_age['probs'] = sexual_debut[:, 1]

    return debut_age


def exposure_age():
    '''
    Returns an array of experimental factors to be applied to account for
    residual exposure to either pregnancy or live birth by age.  Exposure to pregnancy will
    increase factor number and residual likelihood of avoiding live birth (mostly abortion,
    also miscarriage), will decrease factor number
    '''
    exposure_correction_age = np.array([[0, 5, 10, 12.5,  15,  18,  20,  25,  30,  35,  40,  45,  50],
                                        [1, 1,  1,    1,   1,   1,   1,   1,   1, 1, 1, 1, 1]])
    exposure_age_interp = data2interp(exposure_correction_age, fpp.spline_preg_ages)

    return exposure_age_interp


def exposure_parity():
    '''
    Returns an array of experimental factors to be applied to account for residual exposure to either pregnancy
    or live birth by parity.
    '''
    exposure_correction_parity = np.array([[0, 1, 2, 3, 4, 5, 6,   7,   8,   9,   10,   11,    12,  20],
                                           [1, 1, 1, 1, 1, 1, 1, 0.8, 0.5, 0.3, 0.15, 0.10,  0.05, 0.01]])
    exposure_parity_interp = data2interp(exposure_correction_parity, fpp.spline_parities)

    return exposure_parity_interp


def birth_spacing_pref():
    '''
    Returns an array of birth spacing preferences by closest postpartum month.
    Applied to postpartum pregnancy likelihoods.

    NOTE: spacing bins must be uniform!
    '''
    postpartum_spacing = np.array([
        [0,  0.5],
        [3,  0.5],
        [6,  0.5],
        [9,  0.5],
        [12, 0.8],
        [15, 1.2],
        [18, 5.0],
        [21, 5.0],
        [24, 9.0],
        [27, 9.0],
        [30, 9.0],
        [33, 9.0],
        [36, 5.0],
    ])

    # Calculate the intervals and check they're all the same
    intervals = np.diff(postpartum_spacing[:, 0])
    interval = intervals[0]
    assert np.all(intervals == interval), f'In order to be computed in an array, birth spacing preference bins must be equal width, not {intervals}'
    pref_spacing = {}
    pref_spacing['interval'] = interval # Store the interval (which we've just checked is always the same)
    pref_spacing['n_bins'] = len(intervals) # Actually n_bins - 1, but we're counting 0 so it's OK
    pref_spacing['months'] = postpartum_spacing[:,0]
    pref_spacing['preference'] = postpartum_spacing[:, 1] # Store the actual birth spacing data

    return pref_spacing



#%% Contraceptive methods

def methods():
    '''
    Matrices to give transitional probabilities from 2018 DHS Senegal contraceptive calendar data
    Probabilities in this function are annual probabilities of initiating, discontinuing, continuing
    or switching methods.

    Probabilities at postpartum month 1 are 1 month transitional probabilities for starting a method after delivery.

    Probabilities at postpartum month 6 are 5 month transitional probabilities for starting or changing methods over
    the first 6 months postpartum.

    Data from Senegal DHS contraceptive calendars, 2017 and 2018 combined
    '''
    methods = {}

    # Names and indices of contraceptive methods -- see also defaults.py
    methods['map'] = {
        'None'              : 0,
        'Pill'              : 1,
        'IUDs'              : 2,
        'Injectables'       : 3,
        'Condoms'           : 4,
        'BTL'               : 5,
        'Withdrawal'        : 6,
        'Implants'          : 7,
        'Other traditional' : 8,
        'Other modern'      : 9,
    }

    # Age bins for different method switching matrices -- duplicated in defaults.py
    methods['age_map'] = {
        '<18':   [ 0, 18],
        '18-20': [18, 20],
        '21-25': [20, 25],
        '>25':   [25, fpp.max_age+1], # +1 since we're using < rather than <=
    }

    methods['raw'] = {}
    methods['raw']['annual'] = {
        '<18': np.array([
            [0.9953132643, 0.0001774295, 0.0000506971, 0.0016717604, 0.0011907588, 0.0000000000, 0.0000000000, 0.0013933117, 0.0001774295, 0.0000253488],
            [0.5357744265, 0.3956817610, 0.0000000000, 0.0685438124, 0.0000000000, 0.0000000000, 0.0000000000, 0.0000000000, 0.0000000000, 0.0000000000],
            [0.0000000000, 0.0000000000, 1.0000000000, 0.0000000000, 0.0000000000, 0.0000000000, 0.0000000000, 0.0000000000, 0.0000000000, 0.0000000000],
            [0.3779420208, 0.0357636560, 0.0000000000, 0.5646930063, 0.0000000000, 0.0000000000, 0.0000000000, 0.0216013169, 0.0000000000, 0.0000000000],
            [0.3069791534, 0.0000000000, 0.0000000000, 0.0000000000, 0.6930208466, 0.0000000000, 0.0000000000, 0.0000000000, 0.0000000000, 0.0000000000],
            [0.0000000000, 0.0000000000, 0.0000000000, 0.0000000000, 0.0000000000, 1.0000000000, 0.0000000000, 0.0000000000, 0.0000000000, 0.0000000000],
            [0.0000000000, 0.0000000000, 0.0000000000, 0.0000000000, 0.0000000000, 0.0000000000, 1.0000000000, 0.0000000000, 0.0000000000, 0.0000000000],
            [0.2002612324, 0.0000000000, 0.0000000000, 0.0000000000, 0.0000000000, 0.0000000000, 0.0000000000, 0.7997387676, 0.0000000000, 0.0000000000],
            [0.0525041055, 0.0000000000, 0.0000000000, 0.0000000000, 0.0000000000, 0.0000000000, 0.0000000000, 0.0000000000, 0.9474958945, 0.0000000000],
            [0.0000000000, 0.0000000000, 0.0000000000, 0.0000000000, 0.0000000000, 0.0000000000, 0.0000000000, 0.0000000000, 0.0000000000, 1.0000000000]]),
        '18-20': np.array([
            [0.9773550478, 0.0027107826, 0.0002856633, 0.0103783776, 0.0027107826, 0.0000000000, 0.0000000000, 0.0048461143, 0.0014275685, 0.0002856633],
            [0.4549090811, 0.4753537374, 0.0000000000, 0.0463236223, 0.0000000000, 0.0000000000, 0.0000000000, 0.0234135593, 0.0000000000, 0.0000000000],
            [0.1606987622, 0.0000000000, 0.8393012378, 0.0000000000, 0.0000000000, 0.0000000000, 0.0000000000, 0.0000000000, 0.0000000000, 0.0000000000],
            [0.4388765348, 0.0196152254, 0.0000000000, 0.5217816111, 0.0098521372, 0.0000000000, 0.0000000000, 0.0049372457, 0.0049372457, 0.0000000000],
            [0.1820343429, 0.0000000000, 0.0000000000, 0.0000000000, 0.8179656571, 0.0000000000, 0.0000000000, 0.0000000000, 0.0000000000, 0.0000000000],
            [0.0000000000, 0.0000000000, 0.0000000000, 0.0000000000, 0.0000000000, 1.0000000000, 0.0000000000, 0.0000000000, 0.0000000000, 0.0000000000],
            [0.0000000000, 0.0000000000, 0.0000000000, 0.0000000000, 0.0000000000, 0.0000000000, 1.0000000000, 0.0000000000, 0.0000000000, 0.0000000000],
            [0.1700250992, 0.0000000000, 0.0000000000, 0.0196339461, 0.0000000000, 0.0000000000, 0.0000000000, 0.8103409547, 0.0000000000, 0.0000000000],
            [0.3216043236, 0.0000000000, 0.0000000000, 0.0000000000, 0.0000000000, 0.0000000000, 0.0000000000, 0.0000000000, 0.6783956764, 0.0000000000],
            [0.4773308708, 0.0000000000, 0.0000000000, 0.0000000000, 0.4773308708, 0.0000000000, 0.0000000000, 0.0000000000, 0.0000000000, 0.0453382584]]),
        '21-25': np.array([
            [0.9580844982, 0.0080857514, 0.0005744238, 0.0183734782, 0.0024392127, 0.0000000000, 0.0001436343, 0.0107913587, 0.0010767964, 0.0004308462],
            [0.3714750489, 0.5703031529, 0.0000000000, 0.0434765586, 0.0000000000, 0.0000000000, 0.0029538440, 0.0088375516, 0.0029538440, 0.0000000000],
            [0.1079007053, 0.0445194312, 0.8250878450, 0.0000000000, 0.0000000000, 0.0000000000, 0.0000000000, 0.0224920185, 0.0000000000, 0.0000000000],
            [0.3776516335, 0.0257873675, 0.0023699011, 0.5835323377, 0.0035529200, 0.0000000000, 0.0000000000, 0.0035529200, 0.0035529200, 0.0000000000],
            [0.1895749834, 0.0094301857, 0.0000000000, 0.0000000000, 0.7540070663, 0.0000000000, 0.0000000000, 0.0187787895, 0.0094301857, 0.0187787895],
            [0.0000000000, 0.0000000000, 0.0000000000, 0.0000000000, 0.0000000000, 1.0000000000, 0.0000000000, 0.0000000000, 0.0000000000, 0.0000000000],
            [0.4471746024, 0.0000000000, 0.0000000000, 0.0000000000, 0.0000000000, 0.0000000000, 0.5528253976, 0.0000000000, 0.0000000000, 0.0000000000],
            [0.1370415572, 0.0044750998, 0.0029854437, 0.0044750998, 0.0029854437, 0.0000000000, 0.0000000000, 0.8480373557, 0.0000000000, 0.0000000000],
            [0.2375959813, 0.0000000000, 0.0000000000, 0.0000000000, 0.0000000000, 0.0000000000, 0.0000000000, 0.0000000000, 0.7624040187, 0.0000000000],
            [0.3342350643, 0.0000000000, 0.0000000000, 0.0000000000, 0.1826479897, 0.0000000000, 0.0000000000, 0.0000000000, 0.0000000000, 0.4831169460]]),
        '>25': np.array([
            [0.9462131116, 0.0123838433, 0.0029627055, 0.0209275401, 0.0013426008, 0.0001399314, 0.0001399314, 0.0139046297, 0.0017618246, 0.0002238816],
            [0.3030708445, 0.6588856456, 0.0053038550, 0.0210610879, 0.0021246451, 0.0000000000, 0.0015938721, 0.0053038550, 0.0021246451, 0.0005315497],
            [0.0774565806, 0.0058280554, 0.9050475430, 0.0043739679, 0.0000000000, 0.0000000000, 0.0000000000, 0.0043739679, 0.0014599426, 0.0014599426],
            [0.2745544442, 0.0173002840, 0.0047711954, 0.6910279110, 0.0019671434, 0.0000000000, 0.0000000000, 0.0072886657, 0.0028091184, 0.0002812379],
            [0.1548546967, 0.0041688319, 0.0083217274, 0.0124587419, 0.8077054428, 0.0000000000, 0.0000000000, 0.0083217274, 0.0000000000, 0.0041688319],
            [0.0000000000, 0.0000000000, 0.0000000000, 0.0000000000, 0.0000000000, 1.0000000000, 0.0000000000, 0.0000000000, 0.0000000000, 0.0000000000],
            [0.0939227324, 0.0000000000, 0.0000000000, 0.0480226276, 0.0000000000, 0.0000000000, 0.8580546400, 0.0000000000, 0.0000000000, 0.0000000000],
            [0.1114787085, 0.0059115428, 0.0024929872, 0.0068420105, 0.0003119354, 0.0003119354, 0.0003119354, 0.8714034061, 0.0009355387, 0.0000000000],
            [0.1060688610, 0.0025335150, 0.0025335150, 0.0025335150, 0.0050611449, 0.0000000000, 0.0000000000, 0.0050611449, 0.8762083044, 0.0000000000],
            [0.1581337279, 0.0000000000, 0.0000000000, 0.0000000000, 0.0000000000, 0.0000000000, 0.0000000000, 0.0000000000, 0.0121394565, 0.8297268156]])
    }

    # Postpartum probabilities, 0-1 month
    methods['raw']['pp0to1'] = {
        '<18':   np.array([0.9606501283, 0.0021385800, 0.0004277160, 0.0128314799, 0.0008554320, 0.0000000000, 0.0008554320, 0.0205303678, 0.0017108640, 0.0000000000]),
        '18-20': np.array([0.9524886878, 0.0028280543, 0.0005656109, 0.0214932127, 0.0005656109, 0.0000000000, 0.0005656109, 0.0197963801, 0.0016968326, 0.0000000000]),
        '21-25': np.array([0.9379245283, 0.0083018868, 0.0013207547, 0.0284905660, 0.0009433962, 0.0000000000, 0.0000000000, 0.0177358491, 0.0052830189, 0.0000000000]),
        '>25':   np.array([0.9253704535, 0.0102379883, 0.0040413112, 0.0264930400, 0.0007184553, 0.0022451729, 0.0001796138, 0.0267624607, 0.0035922766, 0.0003592277])
    }

    # Postpartum probabilities, 1-6 months
    methods['raw']['pp1to6'] = {
        '<18': np.array([
            [0.9013605442, 0.0126336249, 0.0004859086, 0.0510204082, 0.0009718173, 0.0000000000, 0.0000000000, 0.0272108844, 0.0063168124, 0.0000000000],
            [0.4000000000, 0.6000000000, 0.0000000000, 0.0000000000, 0.0000000000, 0.0000000000, 0.0000000000, 0.0000000000, 0.0000000000, 0.0000000000],
            [0.0000000000, 0.0000000000, 1.0000000000, 0.0000000000, 0.0000000000, 0.0000000000, 0.0000000000, 0.0000000000, 0.0000000000, 0.0000000000],
            [0.0714285714, 0.0000000000, 0.0000000000, 0.9285714286, 0.0000000000, 0.0000000000, 0.0000000000, 0.0000000000, 0.0000000000, 0.0000000000],
            [0.0000000000, 0.0000000000, 0.0000000000, 0.0000000000, 1.0000000000, 0.0000000000, 0.0000000000, 0.0000000000, 0.0000000000, 0.0000000000],
            [0.0000000000, 0.0000000000, 0.0000000000, 0.0000000000, 0.0000000000, 1.0000000000, 0.0000000000, 0.0000000000, 0.0000000000, 0.0000000000],
            [0.0000000000, 0.0000000000, 0.0000000000, 0.0000000000, 0.0000000000, 0.0000000000, 0.5000000000, 0.5000000000, 0.0000000000, 0.0000000000],
            [0.0000000000, 0.0000000000, 0.0000000000, 0.0000000000, 0.0000000000, 0.0000000000, 0.0000000000, 1.0000000000, 0.0000000000, 0.0000000000],
            [0.0000000000, 0.0000000000, 0.0000000000, 0.0000000000, 0.0000000000, 0.0000000000, 0.0000000000, 0.0000000000, 1.0000000000, 0.0000000000],
            [0.0000000000, 0.0000000000, 0.0000000000, 0.0000000000, 0.0000000000, 0.0000000000, 0.0000000000, 0.0000000000, 0.0000000000, 1.0000000000]]),
        '18-20': np.array([
            [0.8774703557, 0.0191040843, 0.0046113307, 0.0586297760, 0.0032938076, 0.0000000000, 0.0006587615, 0.0329380764, 0.0026350461, 0.0006587615],
            [0.0000000000, 0.7500000000, 0.0000000000, 0.2500000000, 0.0000000000, 0.0000000000, 0.0000000000, 0.0000000000, 0.0000000000, 0.0000000000],
            [0.0000000000, 0.0000000000, 1.0000000000, 0.0000000000, 0.0000000000, 0.0000000000, 0.0000000000, 0.0000000000, 0.0000000000, 0.0000000000],
            [0.0277777778, 0.0000000000, 0.0000000000, 0.9722222222, 0.0000000000, 0.0000000000, 0.0000000000, 0.0000000000, 0.0000000000, 0.0000000000],
            [0.0000000000, 0.0000000000, 0.0000000000, 0.0000000000, 1.0000000000, 0.0000000000, 0.0000000000, 0.0000000000, 0.0000000000, 0.0000000000],
            [0.0000000000, 0.0000000000, 0.0000000000, 0.0000000000, 0.0000000000, 1.0000000000, 0.0000000000, 0.0000000000, 0.0000000000, 0.0000000000],
            [0.0000000000, 0.0000000000, 0.0000000000, 0.0000000000, 0.0000000000, 0.0000000000, 1.0000000000, 0.0000000000, 0.0000000000, 0.0000000000],
            [0.0312500000, 0.0000000000, 0.0000000000, 0.0000000000, 0.0000000000, 0.0000000000, 0.0000000000, 0.9687500000, 0.0000000000, 0.0000000000],
            [0.0000000000, 0.0000000000, 0.0000000000, 0.0000000000, 0.0000000000, 0.0000000000, 0.0000000000, 0.0000000000, 1.0000000000, 0.0000000000],
            [0.0000000000, 0.0000000000, 0.0000000000, 0.0000000000, 0.0000000000, 0.0000000000, 0.0000000000, 0.0000000000, 0.0000000000, 1.0000000000]]),
        '21-25': np.array([
            [0.8538140251, 0.0279182238, 0.0021982853, 0.0721037591, 0.0037370851, 0.0000000000, 0.0004396571, 0.0342932513, 0.0054957133, 0.0000000000],
            [0.0243902439, 0.9512195122, 0.0000000000, 0.0243902439, 0.0000000000, 0.0000000000, 0.0000000000, 0.0000000000, 0.0000000000, 0.0000000000],
            [0.0000000000, 0.0000000000, 1.0000000000, 0.0000000000, 0.0000000000, 0.0000000000, 0.0000000000, 0.0000000000, 0.0000000000, 0.0000000000],
            [0.0671641791, 0.0000000000, 0.0000000000, 0.9328358209, 0.0000000000, 0.0000000000, 0.0000000000, 0.0000000000, 0.0000000000, 0.0000000000],
            [0.0000000000, 0.2500000000, 0.0000000000, 0.2500000000, 0.5000000000, 0.0000000000, 0.0000000000, 0.0000000000, 0.0000000000, 0.0000000000],
            [0.0000000000, 0.0000000000, 0.0000000000, 0.0000000000, 0.0000000000, 1.0000000000, 0.0000000000, 0.0000000000, 0.0000000000, 0.0000000000],
            [0.0000000000, 0.0000000000, 0.0000000000, 0.0000000000, 0.0000000000, 0.0000000000, 1.0000000000, 0.0000000000, 0.0000000000, 0.0000000000],
            [0.0246913580, 0.0000000000, 0.0000000000, 0.0123456790, 0.0000000000, 0.0000000000, 0.0000000000, 0.9629629630, 0.0000000000, 0.0000000000],
            [0.0000000000, 0.0000000000, 0.0000000000, 0.0416666667, 0.0000000000, 0.0000000000, 0.0000000000, 0.0000000000, 0.9583333333, 0.0000000000],
            [0.0000000000, 0.0000000000, 0.0000000000, 0.0000000000, 0.0000000000, 0.0000000000, 0.0000000000, 0.0000000000, 0.0000000000, 1.0000000000]]),
        '>25': np.array([
            [0.8433467315, 0.0289824413, 0.0070869473, 0.0691770679, 0.0040194627, 0.0001057753, 0.0008462027, 0.0390310979, 0.0064522953, 0.0009519780],
            [0.0673076923, 0.8653846154, 0.0000000000, 0.0288461538, 0.0000000000, 0.0000000000, 0.0000000000, 0.0384615385, 0.0000000000, 0.0000000000],
            [0.0256410256, 0.0000000000, 0.9487179487, 0.0256410256, 0.0000000000, 0.0000000000, 0.0000000000, 0.0000000000, 0.0000000000, 0.0000000000],
            [0.0272373541, 0.0077821012, 0.0000000000, 0.9533073930, 0.0000000000, 0.0000000000, 0.0000000000, 0.0077821012, 0.0038910506, 0.0000000000],
            [0.1666666667, 0.0000000000, 0.0000000000, 0.0000000000, 0.6666666667, 0.0000000000, 0.0000000000, 0.1666666667, 0.0000000000, 0.0000000000],
            [0.0000000000, 0.0000000000, 0.0000000000, 0.0000000000, 0.0000000000, 1.0000000000, 0.0000000000, 0.0000000000, 0.0000000000, 0.0000000000],
            [0.0000000000, 0.0000000000, 0.0000000000, 0.0000000000, 0.0000000000, 0.0000000000, 0.5000000000, 0.5000000000, 0.0000000000, 0.0000000000],
            [0.0109090909, 0.0036363636, 0.0000000000, 0.0000000000, 0.0000000000, 0.0000000000, 0.0000000000, 0.9854545455, 0.0000000000, 0.0000000000],
            [0.0270270270, 0.0000000000, 0.0000000000, 0.0270270270, 0.0000000000, 0.0000000000, 0.0000000000, 0.0270270270, 0.9189189189, 0.0000000000],
            [0.0000000000, 0.0000000000, 0.0000000000, 0.0000000000, 0.0000000000, 0.0000000000, 0.0000000000, 0.0000000000, 0.0000000000, 1.0000000000]])
    }

    # Data on trend in MCPR in Senegal over time, in % # CK: TODO: find source
    methods['mcpr_years'] = np.array([1950, 1980, 1986, 1992, 1997, 2005, 2010, 2012, 2014, 2015, 2016, 2017, 2018, 2019, 2020])
    methods['mcpr_rates'] = np.array([0.50,  1.0, 2.65, 4.53, 7.01, 7.62, 8.85, 11.3, 14.7, 15.3, 16.5, 18.8,   19,   20, 20.4])/100

    return methods


def efficacy(disable=False):
    '''
    From Guttmacher, fp/docs/gates_review/contraceptive-failure-rates-in-developing-world_1.pdf
    BTL failure rate from general published data
    Pooled efficacy rates for all women in this study: https://www.ncbi.nlm.nih.gov/pmc/articles/PMC4970461/
    '''
    method_efficacy = sc.odict({
        'None'              :  0.0,
        'Pill'              : 94.5,
        'IUDs'              : 98.6,
        'Injectable'        : 98.3,
        'Condoms'           : 94.6,
        'BTL'               : 99.5,
        'Withdrawal'        : 86.6,
        'Implants'          : 99.4,
        'Other traditional' : 86.1, # 1/2 periodic abstinence, 1/2 other traditional approx.  Using rate from periodic abstinence
        'Other modern'      : 88.0, # SDM makes up about 1/2 of this, perfect use is 95% and typical is 88%.  EC also included here, efficacy around 85% https : //www.aafp.org/afp/2004/0815/p707.html
    })

    if disable:
        method_efficacy[:] = 100 # To disable contraception

    method_efficacy = method_efficacy[:]/100

    return method_efficacy


def efficacy25(disable=False):
    '''
    From Guttmacher, fp/docs/gates_review/contraceptive-failure-rates-in-developing-world_1.pdf
    BTL failure rate from general published data
    Pooled efficacy rates for women ages 25+
    '''

    method_efficacy25 = sc.odict({
        'None'       :  0.0,
        'Pill'       : 91.7,
        'IUDs'       : 96.8,
        'Injectable' : 96.5,
        'Condoms'    : 91.1,
        'BTL'        : 99.5,
        'Rhythm'     : 75.4,
        'Withdrawal' : 77.3,
        'Implants'   : 99.4,
        'Other'      : 94.5,
    })

    if disable:
        method_efficacy25[:] = 100 # To disable contraception

    method_efficacy25 = method_efficacy25[:]/100

    return method_efficacy25


def barriers():
    ''' Reasons for nonuse -- taken from DHS '''

    barriers = sc.odict({
      'No need'   :  54.2,
      'Opposition':  30.5,
      'Knowledge' :   1.7,
      'Access'    :   4.5,
      'Health'    :  12.9,
    })

    barriers[:] /= barriers[:].sum() # Ensure it adds to 1
    return barriers



#%% Make and validate parameters

def make_pars():
    '''
    Take all parameters and construct into a dictionary
    '''

    # Scalar parameters and filenames
    pars = scalar_pars()
    pars['filenames'] = filenames()

    # Demographics and pregnancy outcome
    pars['age_pyramid']        = age_pyramid()
    pars['age_mortality']      = age_mortality()
    pars['maternal_mortality'] = maternal_mortality()
    pars['infant_mortality']   = infant_mortality()
    pars['miscarriage_rates']  = miscarriage()
    pars['stillbirth_rate']    = stillbirth()

    # Fecundity
    pars['age_fecundity']          = female_age_fecundity()
    pars['fecundity_ratio_nullip'] = fecundity_ratio_nullip()
    pars['lactational_amenorrhea'] = lactational_amenorrhea()

    # Pregnancy exposure
    pars['sexual_activity']    = sexual_activity()
    pars['sexual_activity_pp'] = sexual_activity_pp()
    pars['debut_age']          = debut_age()
    pars['exposure_age']       = exposure_age()
    pars['exposure_parity']    = exposure_parity()
    pars['spacing_pref']       = birth_spacing_pref()

    # Contraceptive methods
    pars['method_efficacy']   = efficacy()
    pars['method_efficacy25'] = efficacy25()
    pars['methods']           = methods()
    pars['barriers']          = barriers()

    return pars<|MERGE_RESOLUTION|>--- conflicted
+++ resolved
@@ -127,18 +127,10 @@
 
     m_mortality_spline_model = si.splrep(x=mortality['bins'], y=mortality['m'])  # Create a spline of mortality along known age bins
     f_mortality_spline_model = si.splrep(x=mortality['bins'], y=mortality['f'])
-<<<<<<< HEAD
     m_mortality_spline = si.splev(fpp.spline_ages, m_mortality_spline_model)  # Evaluate the spline along the range of ages in the model with resolution
     f_mortality_spline = si.splev(fpp.spline_ages, f_mortality_spline_model)
-    if bound:
-        m_mortality_spline = np.minimum(1, np.maximum(0, m_mortality_spline))
-        f_mortality_spline = np.minimum(1, np.maximum(0, f_mortality_spline))
-=======
-    m_mortality_spline = si.splev(fpd.spline_ages, m_mortality_spline_model)  # Evaluate the spline along the range of ages in the model with resolution
-    f_mortality_spline = si.splev(fpd.spline_ages, f_mortality_spline_model)
     m_mortality_spline = np.minimum(1, np.maximum(0, m_mortality_spline)) # Normalize
     f_mortality_spline = np.minimum(1, np.maximum(0, f_mortality_spline))
->>>>>>> addf2b5e
 
     mortality['m_spline'] = m_mortality_spline
     mortality['f_spline'] = f_mortality_spline
@@ -314,14 +306,8 @@
     fecundity['f'] /= 100  # Conceptions per hundred to conceptions per woman over 12 menstrual cycles of trying to conceive
 
     fecundity_interp_model = si.interp1d(x=fecundity['bins'], y=fecundity['f'])
-<<<<<<< HEAD
     fecundity_interp = fecundity_interp_model(fpp.spline_preg_ages)
-    if bound:
-        fecundity_interp = np.minimum(1, np.maximum(0, fecundity_interp))
-=======
-    fecundity_interp = fecundity_interp_model(fpd.spline_preg_ages)
     fecundity_interp = np.minimum(1, np.maximum(0, fecundity_interp)) # Normalize to avoid negative or >1 values
->>>>>>> addf2b5e
 
     return fecundity_interp
 
