--- conflicted
+++ resolved
@@ -84,17 +84,6 @@
     These data files are created using code in the data processing folder '''
     files = {}
 ### context-specific    files['base'] = sc.thisdir(aspath=True) / 'senegal'
-<<<<<<< HEAD
-### context-specific    files['basic_dhs']        = 'senegal-basic-dhs.yaml'
-### context-specific    files['popsize']          = 'senegal-popsize.csv'
-### context-specific    files['mcpr']             = 'senegal-mcpr.csv'
-### context-specific    files['tfr']              = 'senegal-tfr.csv'
-### context-specific    files['asfr']             = 'senegal-asfr.csv'
-### context-specific    files['ageparity']      = 'Age-paritys-All-DHS.csv'
-### context-specific    files['pregnancy_parity'] = 'SNIR80FL.obj'
-### context-specific    files['spacing']          = 'BirthSpacing.obj'
-### context-specific    files['methods']          = 'Method_v312.csv'
-=======
 ### context-specific    files['basic_dhs']        = 'basic_dhs.yaml'
 ### context-specific    files['popsize']          = 'popsize.csv'
 ### context-specific    files['mcpr']             = 'cpr.csv'
@@ -105,7 +94,6 @@
 ### context-specific    files['methods']          = 'mix.csv'
 ### context-specific    files['afb']              = 'afb.table.csv'
 ### context-specific    files['use']              = 'use.csv'
->>>>>>> e3c81ed3
     return files
 
 
