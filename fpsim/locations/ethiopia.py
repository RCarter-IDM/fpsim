'''
Set the parameters for FPsim, specifically for Ethiopia.
'''

import numpy as np
import pandas as pd
import sciris as sc
from scipy import interpolate as si
from .. import defaults as fpd

# %% Housekeeping

thisdir = sc.path(sc.thisdir())  # For loading CSV files


def scalar_pars():
    scalar_pars = {
        # Basic parameters
        'location': 'ethiopia',
        'n_agents': 1_000,  # Number of agents
        'scaled_pop': None,  # Scaled population / total population size
        'start_year': 1960,  # Start year of simulation
        'end_year': 2020,  # End year of simulation
        'timestep': 1,  # The simulation timestep in months
        'method_timestep': 1,  # How many simulation timesteps to go for every method update step
        'seed': 1,  # Random seed
        'verbose': 1,  # How much detail to print during the simulation
        'track_switching': 0,  # Whether to track method switching
        'track_as': 0,  # Whether to track age-specific channels
        'short_int': 24,  # Duration of a short birth interval between live births in months
        'low_age_short_int': 0,  # age limit for tracking the age-specific short birth interval
        'high_age_short_int': 20,  # age limit for tracking the age-specific short birth interval

        # Age limits (in years)
        'method_age': 15,
        'age_limit_fecundity': 50,
        'max_age': 99,

        # Durations (in months)
        'switch_frequency': 12,  # How frequently to check for changes to contraception
        'end_first_tri': 3,
        'preg_dur_low': 9,
        'preg_dur_high': 9,
        'postpartum_dur': 23,
        'breastfeeding_dur_mu': 9.30485863,  # Location parameter of gumbel distribution. Requires children's recode DHS file, see data_processing/breastfeedin_stats.R
        'breastfeeding_dur_beta': 8.20149079, # Location parameter of gumbel distribution. Requires children's recode DHS file, see data_processing/breastfeedin_stats.R 
        'max_lam_dur': 5,  # Duration of lactational amenorrhea
        'short_int': 24,  # Duration of a short birth interval between live births in months
        'low_age_short_int': 0,  # age limit for tracking the age-specific short birth interval
        'high_age_short_int': 20,  # age limit for tracking the age-specific short birth interval

        # Pregnancy outcomes
        'abortion_prob': 0.176,
        # From https://www.ncbi.nlm.nih.gov/pmc/articles/PMC5568682/, % of all pregnancies calculated
        'twins_prob': 0.011,  # From https://journals.plos.org/plosone/article?id=10.1371/journal.pone.0025239
        'LAM_efficacy': 0.98,  # From Cochrane review: https://www.ncbi.nlm.nih.gov/pmc/articles/PMC6823189/   
        'maternal_mortality_factor': 1,

        # Fecundity and exposure
        'fecundity_var_low': 0.7,
        'fecundity_var_high': 1.1,
        'high_parity': 4,
        'high_parity_nonuse': 0.6,
        'primary_infertility': 0.05,
        'exposure_factor': 1.0,  # Overall exposure correction factor
        'restrict_method_use': 0, # If 1, only allows agents to select methods when sexually active within 12 months
                                   # and at fated debut age.  Contraceptive matrix probs must be changed to turn on

        # MCPR
        'mcpr_growth_rate': 0.02,  # The year-on-year change in MCPR after the end of the data
        'mcpr_max': 0.90,  # Do not allow MCPR to increase beyond this
        'mcpr_norm_year': 2020,  # Year to normalize MCPR trend to 1
    }
    return scalar_pars


def data2interp(data, ages, normalize=False):
    ''' Convert unevenly spaced data into an even spline interpolation '''
    model = si.interp1d(data[0], data[1])
    interp = model(ages)
    if normalize:
        interp = np.minimum(1, np.maximum(0, interp))
    return interp


def filenames():
    ''' Data files for use with calibration, etc -- not needed for running a sim '''
    files = {}
    files['base'] = sc.thisdir(aspath=True) / 'ethiopia'
<<<<<<< HEAD
    files['basic_dhs'] = 'ethiopia_basic_dhs.yaml' # From World Bank https://data.worldbank.org/indicator/SH.STA.MMRT?locations=ET
    files['popsize'] = 'ethiopia_popsize.csv' # From UN World Population Prospects 2022: https://population.un.org/wpp/Download/Standard/Population/
    files['mcpr'] = 'ethiopia_cpr.csv'  # From UN Population Division Data Portal, married women 1970-1986, all women 1990-2030
    files['tfr'] = 'ethiopia_tfr.csv'   # From World Bank https://data.worldbank.org/indicator/SP.DYN.TFRT.IN?locations=ET
    files['asfr'] = 'ethiopia_asfr.csv' # From UN World Population Prospects 2022: https://population.un.org/wpp/Download/Standard/Fertility/
    files['ageparity'] = 'ethiopia_ageparity.csv' # Choose from either DHS 2016 or PMA 2022
    #files['pregnancy_parity'] = 'SNIR80FL.obj'     ##NOT YET UPDATED FOR ETHIOPIA
    #files['spacing'] = 'BirthSpacing.obj' .        ##NOT YET UPDATED FOR ETHIOPIA
    #files['methods'] = 'Method_v312.csv'           ##NOT YET UPDATED FOR ETHIOPIA
=======
    files['basic_dhs'] = 'basic_dhs.yaml' # From World Bank https://data.worldbank.org/indicator/SH.STA.MMRT?locations=ET
    files['popsize'] = 'popsize.csv' # From UN World Population Prospects 2022: https://population.un.org/wpp/Download/Standard/Population/
    files['mcpr'] = 'cpr.csv'  # From UN Population Division Data Portal, married women 1970-1986, all women 1990-2030
    files['tfr'] = 'tfr.csv'   # From World Bank https://data.worldbank.org/indicator/SP.DYN.TFRT.IN?locations=ET
    files['asfr'] = 'asfr.csv' # From UN World Population Prospects 2022: https://population.un.org/wpp/Download/Standard/Fertility/
    files['skyscrapers'] = 'skyscrapers.csv' # Choose from either DHS 2016 or PMA 2022
    files['spacing'] = 'birth_spacing_dhs.csv'
    files['methods'] = 'mix.csv'
    files['afb'] = 'afb.table.csv'
    files['use'] = 'use.csv'
>>>>>>> e3c81ed3
    return files


# %% Demographics and pregnancy outcome

def age_pyramid():
    '''
    Starting age bin, male population, female population
    Data are from World Population Prospects
    https://population.un.org/wpp/Download/Standard/Population/
     '''
    pyramid = np.array([[0, 2081014, 2059245],  # Ethiopia 1962 
                        [5, 1593445, 1598968],
                        [10, 1399939, 1383499],
                        [15, 1230342, 1207218],
                        [20, 1033903, 1026122],
                        [25, 871410, 869670],
                        [30, 734635, 735269],
                        [35, 616805, 620278],
                        [40, 513096, 518738],
                        [45, 423949, 431205],
                        [50, 344289, 356727],
                        [55, 273144, 292624],
                        [60, 180126, 218849],
                        [65, 113574, 155562],
                        [70, 74792, 105071],
                        [75, 39508,	60379],
                        [80, 21143,	36845],
                        ], dtype=float)

    return pyramid


def age_mortality():
    '''
    Age-dependent mortality rates taken from UN World Population Prospects 2022.  From probability of dying each year.
    https://population.un.org/wpp/
    Used CSV WPP2022_Life_Table_Complete_Medium_Female_1950-2021, Ethiopia, 2020 
    Used CSV WPP2022_Life_Table_Complete_Medium_Male_1950-2021, Ethiopia, 2020
    Mortality rate trend from crude death rate per 1000 people, also from UN Data Portal, 1950-2030:
    https://population.un.org/dataportal/data/indicators/59/locations/231/start/1950/end/2030/table/pivotbylocation
    Projections go out until 2030, but the csv file can be manually adjusted to remove any projections and stop at your desired year
    '''
    data_year = 2020 # NORMED TO 2020 BASED ON ETHIOPIA PROBABILITY DATA
    mortality_data = pd.read_csv(thisdir / 'ethiopia' / 'mortality_prob.csv')
    mortality_trend = pd.read_csv(thisdir / 'ethiopia' / 'mortality_trend.csv')

    mortality = {
        'ages': mortality_data['age'].to_numpy(),
        'm': mortality_data['male'].to_numpy(),
        'f': mortality_data['female'].to_numpy()
    }

    mortality['year'] = mortality_trend['year'].to_numpy()
    mortality['probs'] = mortality_trend['crude_death_rate'].to_numpy()
    trend_ind = np.where(mortality['year'] == data_year)
    trend_val = mortality['probs'][trend_ind]

    mortality['probs'] /= trend_val  # Normalize around data year for trending
    m_mortality_spline_model = si.splrep(x=mortality['ages'],
                                         y=mortality['m'])  # Create a spline of mortality along known age bins
    f_mortality_spline_model = si.splrep(x=mortality['ages'], y=mortality['f'])
    m_mortality_spline = si.splev(fpd.spline_ages,
                                  m_mortality_spline_model)  # Evaluate the spline along the range of ages in the model with resolution
    f_mortality_spline = si.splev(fpd.spline_ages, f_mortality_spline_model)
    m_mortality_spline = np.minimum(1, np.maximum(0, m_mortality_spline))  # Normalize
    f_mortality_spline = np.minimum(1, np.maximum(0, f_mortality_spline))

    mortality['m_spline'] = m_mortality_spline
    mortality['f_spline'] = f_mortality_spline

    return mortality


def maternal_mortality():
    '''
    From World Bank indicators for maternal mortality ratio (modeled estimate) per 100,000 live births:
    https://data.worldbank.org/indicator/SH.STA.MMRT?locations=ET
    '''

    data = np.array([
        [2000, 1030],
        [2001, 988],
        [2002, 985],
        [2003, 972],
        [2004, 929],
        [2005, 865],
        [2006, 795],
        [2007, 731],
        [2008, 681],
        [2009, 638],
        [2010, 597],
        [2011, 558],
        [2012, 527],
        [2013, 498],
        [2014, 472],
        [2015, 446],
        [2016, 422],
        [2017, 401],

    ])

    maternal_mortality = {}
    maternal_mortality['year'] = data[:, 0]
    maternal_mortality['probs'] = data[:, 1] / 100000  # ratio per 100,000 live births
    # maternal_mortality['ages'] = np.array([16, 17,   19, 22,   25, 50])
    # maternal_mortality['age_probs'] = np.array([2.28, 1.63, 1.3, 1.12, 1.0, 1.0]) #need to be added

    return maternal_mortality


def infant_mortality():
    '''
    From World Bank indicators for infant mortality (< 1 year) for Ethiopia, per 1000 live births
    From API_SP.DYN.IMRT.IN_DS2_en_csv_v2_5358355
    Adolescent increased risk of infant mortality gradient taken
    from Noori et al for Sub-Saharan African from 2014-2018.  Odds ratios with age 23-25 as reference group:
    https://www.medrxiv.org/content/10.1101/2021.06.10.21258227v1
    '''

    data = np.array([
        [1966, 146.6],        
        [1967, 146.1],
        [1968, 145.9],
        [1969, 145.8],
        [1970, 145.6],
        [1971, 145.4],
        [1972, 145.1],
        [1973, 145],
        [1974, 144.7],
        [1975, 144.4],
        [1976, 144.1],
        [1977, 143.8],
        [1978, 143.4],
        [1979, 142.6],
        [1980, 141.5],
        [1981, 139.9],
        [1982, 138],
        [1983, 135.8],
        [1984, 133.4],
        [1985, 131],
        [1986, 128.7],
        [1987, 126.4],
        [1988, 124.2],
        [1989, 121.9],
        [1990, 119.5],
        [1991, 116.9],
        [1992, 114],
        [1993, 110.7],
        [1994, 107.2],
        [1995, 103.7],
        [1996, 100.3],
        [1997, 96.8],
        [1998, 93.5],
        [1999, 90.3],
        [2000, 87],
        [2001, 83.7],
        [2002, 80.2],
        [2003, 76.7],
        [2004, 73.1],
        [2005, 69.5],
        [2006, 66.1],
        [2007, 62.8],
        [2008, 59.8],
        [2009, 57],
        [2010, 54.4],
        [2011, 51.9],
        [2012, 49.5],
        [2013, 47.3],
        [2014, 45.2],
        [2015, 43.2],
        [2016, 41.3],
        [2017, 39.6],
        [2018, 38],
        [2019, 36.6],
        [2020, 35.4],
        [2021, 34.3]
    ])

    infant_mortality = {}
    infant_mortality['year'] = data[:, 0]
    infant_mortality['probs'] = data[:, 1] / 1000  # Rate per 1000 live births, used after stillbirth is filtered out
    infant_mortality['ages'] = np.array([16, 17, 19, 22, 25, 50])
    infant_mortality['age_probs'] = np.array([2.28, 1.63, 1.3, 1.12, 1.0, 1.0])

    return infant_mortality


def miscarriage():
    '''
    Returns a linear interpolation of the likelihood of a miscarriage
    by age, taken from data from Magnus et al BMJ 2019: https://pubmed.ncbi.nlm.nih.gov/30894356/
    Data to be fed into likelihood of continuing a pregnancy once initialized in model
    Age 0 and 5 set at 100% likelihood.  Age 10 imputed to be symmetrical with probability at age 45 for a parabolic curve
    '''
    miscarriage_rates = np.array([[0, 5, 10, 15, 20, 25, 30, 35, 40, 45, 50],
                                  [1, 1, 0.569, 0.167, 0.112, 0.097, 0.108, 0.167, 0.332, 0.569, 0.569]])
    miscarriage_interp = data2interp(miscarriage_rates, fpd.spline_preg_ages)
    return miscarriage_interp


def stillbirth():
    '''
    From Report of the UN Inter-agency Group for Child Mortality Estimation, 2020
    https://childmortality.org/wp-content/uploads/2020/10/UN-IGME-2020-Stillbirth-Report.pdf

    Age adjustments come from an extension of Noori et al., which were conducted June 2022. 
    '''

    data = np.array([ 
        [2000, 35.8],
        [2010, 31.1],
        [2019, 24.6],
    ])

    stillbirth_rate = {}
    stillbirth_rate['year'] = data[:, 0]
    stillbirth_rate['probs'] = data[:, 1] / 1000  # Rate per 1000 total births
    stillbirth_rate['ages'] = np.array([15, 16, 17, 19, 20, 28, 31, 36, 50])
    stillbirth_rate['age_probs'] = np.array([3.27, 1.64, 1.85, 1.39, 0.89, 1.0, 1.5, 1.55, 1.78])  # odds ratios

    return stillbirth_rate


# %% Fecundity

def female_age_fecundity():
    '''
    Use fecundity rates from PRESTO study: https://www.ncbi.nlm.nih.gov/pmc/articles/PMC5712257/
    Fecundity rate assumed to be approximately linear from onset of fecundity around age 10 (average age of menses 12.5) to first data point at age 20
    45-50 age bin estimated at 0.10 of fecundity of 25-27 yr olds
    '''
    fecundity = {
        'bins': np.array([0., 5, 10, 15, 20, 25, 28, 31, 34, 37, 40, 45, 50, 55, 60, 65, 70, 75, 80, 85, 90, 95, 99]),
        'f': np.array([0., 0, 0, 65, 70.8, 79.3, 77.9, 76.6, 74.8, 67.4, 55.5, 7.9, 0, 0, 0, 0, 0, 0, 0, 0, 0, 0, 0])}
    fecundity[
        'f'] /= 100  # Conceptions per hundred to conceptions per woman over 12 menstrual cycles of trying to conceive

    fecundity_interp_model = si.interp1d(x=fecundity['bins'], y=fecundity['f'])
    fecundity_interp = fecundity_interp_model(fpd.spline_preg_ages)
    fecundity_interp = np.minimum(1, np.maximum(0, fecundity_interp))  # Normalize to avoid negative or >1 values

    return fecundity_interp


def fecundity_ratio_nullip(): 
    '''
    Returns an array of fecundity ratios for a nulliparous woman vs a gravid woman
    from PRESTO study: https://www.ncbi.nlm.nih.gov/pmc/articles/PMC5712257/
    Approximates primary infertility and its increasing likelihood if a woman has never conceived by age
    '''
    fecundity_ratio_nullip = np.array([[0, 5, 10, 12.5, 15, 18, 20, 25, 30, 34, 37, 40, 45, 50],
                                       [1, 1, 1, 1, 1, 1, 1, 0.96, 0.95, 0.71, 0.73, 0.42, 0.42, 0.42]])
    fecundity_nullip_interp = data2interp(fecundity_ratio_nullip, fpd.spline_preg_ages)

    return fecundity_nullip_interp


def lactational_amenorrhea():
    '''
    Returns an array of the percent of breastfeeding women by month postpartum 0-11 months who meet criteria for LAM:
    Exclusively breastfeeding (bf + water alone), menses have not returned.  Extended out 5-11 months to better match data
    as those women continue to be postpartum insusceptible.
    From DHS Ethiopia 2016 calendar data
    '''
    data = np.array([
        [0, 0.9892715],
        [1, 0.8494371],
        [2, 0.8265375],
        [3, 0.730395],
        [4, 0.666934],
        [5, 0.4947101],
        [6, 0.3667066],
        [7, 0.2191162],
        [8, 0.3135374],
        [9, 0.1113177],
        [10, 0.0981782],
        [11, 0.0847675],
    ])

    lactational_amenorrhea = {}
    lactational_amenorrhea['month'] = data[:, 0]
    lactational_amenorrhea['rate'] = data[:, 1]

    return lactational_amenorrhea


# %% Pregnancy exposure

def sexual_activity():
    '''
    Returns a linear interpolation of rates of female sexual activity, defined as
    percentage women who have had sex within the last four weeks.
    From STAT Compiler DHS https://www.statcompiler.com/en/
    Using indicator "Timing of sexual intercourse"
    Includes women who have had sex "within the last four weeks"
    Excludes women who answer "never had sex", probabilities are only applied to agents who have sexually debuted
    Data taken from 2018 DHS, no trend over years for now
    Onset of sexual activity probabilities assumed to be linear from age 10 to first data point at age 15
    Last value duplicated so that it interpolates out to 50 and then stops
    '''

    sexually_active = np.array([[0, 5, 10, 15, 20, 25, 30, 35, 40, 45, 50],
                                [0, 0, 0, 15, 51.2, 69.4, 69.3, 68.6, 68.1, 59.7, 59.7]])

    sexually_active[1] /= 100  # Convert from percent to rate per woman
    activity_ages = sexually_active[0]
    activity_interp_model = si.interp1d(x=activity_ages, y=sexually_active[1])
    activity_interp = activity_interp_model(fpd.spline_preg_ages)  # Evaluate interpolation along resolution of ages

    return activity_interp


def sexual_activity_pp():
    '''
    Returns an array of monthly likelihood of having resumed sexual activity within 0-35 months postpartum
    Uses 2016 Ethiopia DHS individual recode (postpartum (v222), months since last birth, and sexual activity within 30 days.
    Data is weighted.
    Limited to 23 months postpartum (can use any limit you want 0-23 max)
    Postpartum month 0 refers to the first month after delivery
    TODO-- Add code for processing this for other countries to data_processing
    '''

    postpartum_sex = np.array([
        [0, 0.19253],
        [1, 0.31858],
        [2, 0.49293],
        [3, 0.64756],
        [4, 0.78684],
        [5, 0.67009],
        [6, 0.75804],
        [7, 0.79867],
        [8, 0.84857],
        [9, 0.80293],
        [10, 0.89259],
        [11, 0.8227],
        [12, 0.85876],
        [13, 0.83104],
        [14, 0.77563],
        [15, 0.79917],
        [16, 0.79582],
        [17, 0.84817],
        [18, 0.77804],
        [19, 0.80811],
        [20, 0.82049],
        [21, 0.77607],
        [22, 0.79261],
        [23, 0.8373],
    ])



    postpartum_activity = {}
    postpartum_activity['month'] = postpartum_sex[:, 0]
    postpartum_activity['percent_active'] = postpartum_sex[:, 1]

    return postpartum_activity


def debut_age():
    '''
    Returns an array of weighted probabilities of sexual debut by a certain age 10-45.
    Data taken from DHS variable v531 (imputed age of sexual debut, imputed with data from age at first union)
    Use sexual_debut_age_probs.py under locations/data_processing to output for other DHS countries
    '''

    sexual_debut = np.array([
        [10, 0.00671240845335203],
        [11, 0.00918135820646243],
        [12, 0.0309770814788788],
        [13, 0.059400507503726],
        [14, 0.130291755291],
        [15, 0.196183864268175],
        [16, 0.130556610013873],
        [17, 0.103290455840828],
        [18, 0.110776245328648],
        [19, 0.0530816775521274],
        [20, 0.0588590881799291],
        [21, 0.026991174849838],
        [22, 0.0271788262050103],
        [23, 0.0188626403851833],
        [24, 0.0112214052863469],
        [25, 0.0109271507351524],
        [26, 0.00443999952806908],
        [27, 0.00359275321149036],
        [28, 0.00303477463739577],
        [29, 0.0017573689141809],
        [30, 0.00121215246872525],
        [31, 0.000711491329468429],
        [32, 0.000137332034070925],
        [33, 0.000279848072025066],
        [34, 7.17053090713206E-06],
        [35, 9.65008015799441E-05],
        [36, 8.46224502635213E-06],
        [37, 3.97705796721265E-05],
        [43, 0.00019012606885453]])

    debut_age = {}
    debut_age['ages'] = sexual_debut[:, 0]
    debut_age['probs'] = sexual_debut[:, 1]

    return debut_age


def exposure_age():
    '''
    Returns an array of experimental factors to be applied to account for
    residual exposure to either pregnancy or live birth by age.  Exposure to pregnancy will
    increase factor number and residual likelihood of avoiding live birth (mostly abortion,
    also miscarriage), will decrease factor number
    '''
    exposure_correction_age = np.array([[0, 5, 10, 12.5, 15, 18, 20, 25, 30, 35, 40, 45, 50],
                                        [1, 1, 1, 1, 1, 1, 1, 1, 1, 1, 1, 1, 1]])
    exposure_age_interp = data2interp(exposure_correction_age, fpd.spline_preg_ages)

    return exposure_age_interp


def exposure_parity():
    '''
    Returns an array of experimental factors to be applied to account for residual exposure to either pregnancy
    or live birth by parity.
    '''
    exposure_correction_parity = np.array([[0, 1, 2, 3, 4, 5, 6, 7, 8, 9, 10, 11, 12, 20],
                                           [1, 1, 1, 1, 1, 1, 1, 0.8, 0.5, 0.3, 0.15, 0.10, 0.05, 0.01]])
    exposure_parity_interp = data2interp(exposure_correction_parity, fpd.spline_parities)

    return exposure_parity_interp


def birth_spacing_pref():
    '''
    Returns an array of birth spacing preferences by closest postpartum month.
    Applied to postpartum pregnancy likelihoods.

    NOTE: spacing bins must be uniform!
    '''
    postpartum_spacing = np.array([
        [0, 1],
        [3, 1],
        [6, 1],
        [9, 1],
        [12, 1],
        [15, 1],
        [18, 1],
        [21, 1],
        [24, 1],
        [27, 1],
        [30, 1],
        [33, 1],
        [36, 1],
    ])

    # Calculate the intervals and check they're all the same
    intervals = np.diff(postpartum_spacing[:, 0])
    interval = intervals[0]
    assert np.all(
        intervals == interval), f'In order to be computed in an array, birth spacing preference bins must be equal width, not {intervals}'
    pref_spacing = {}
    pref_spacing['interval'] = interval  # Store the interval (which we've just checked is always the same)
    pref_spacing['n_bins'] = len(intervals)  # Actually n_bins - 1, but we're counting 0 so it's OK
    pref_spacing['months'] = postpartum_spacing[:, 0]
    pref_spacing['preference'] = postpartum_spacing[:, 1]  # Store the actual birth spacing data

    return pref_spacing


# %% Contraceptive methods

def methods():
    '''
    Names, indices, modern/traditional flag, and efficacies of contraceptive methods -- see also parameters.py
    Efficacy from Guttmacher, fp_prerelease/docs/gates_review/contraceptive-failure-rates-in-developing-world_1.pdf
    BTL failure rate from general published data
    Pooled efficacy rates for all women in this study: https://www.ncbi.nlm.nih.gov/pmc/articles/PMC4970461/
    '''

    # Define method data
    data = {  # Index, modern, efficacy
        'None': [0, False, 0.000],
        'Withdrawal': [1, False, 0.866],
        'Other traditional': [2, False, 0.861],
        # 1/2 periodic abstinence, 1/2 other traditional approx.  Using rate from periodic abstinence
        'Condoms': [3, True, 0.946],
        'Pill': [4, True, 0.945],
        'Injectables': [5, True, 0.983],
        'Implants': [6, True, 0.994],
        'IUDs': [7, True, 0.986],
        'BTL': [8, True, 0.995],
        'Other modern': [9, True, 0.880],
        # SDM makes up about 1/2 of this, perfect use is 95% and typical is 88%.  EC also included here, efficacy around 85% https : //www.aafp.org/afp/2004/0815/p707.html
    }

    keys = data.keys()
    methods = {}
    methods['map'] = {k: data[k][0] for k in keys}
    methods['modern'] = {k: data[k][1] for k in keys}
    methods['eff'] = {k: data[k][2] for k in keys}

    # Age bins for different method switching matrices -- duplicated in defaults.py
    methods['age_map'] = {
        '<18': [0, 18],
        '18-20': [18, 20],
        '21-25': [20, 25],
        '26-35': [25, 35],
        '>35': [35, fpd.max_age + 1],  # +1 since we're using < rather than <=
    }

    # Data on trend in CPR over time in from Ethiopia, in %.
    # Taken from UN Population Division Data Portal, married women 1970-1986, all women 1990-2030
    # https://population.un.org/dataportal/data/indicators/1/locations/231/start/1950/end/2040/table/pivotbylocation
    # Projections go out until 2030, but the csv file can be manually adjusted to remove any projections and stop at your desired year
    cpr_data = pd.read_csv(thisdir / 'ethiopia' / 'cpr.csv')
    methods['mcpr_years'] = cpr_data['year'].to_numpy()
    methods['mcpr_rates'] = cpr_data['cpr'].to_numpy() / 100  # convert from percent to rate

    return methods


'''
For reference
def method_probs_senegal():
    
    It does leave Senegal matrices in place in the Ethiopia file for now. 
    We may want to test with these as we work through scenarios and calibration. 
    
    Define "raw" (un-normalized, un-trended) matrices to give transitional probabilities
    from 2018 DHS Senegal contraceptive calendar data.

    Probabilities in this function are annual probabilities of initiating (top row), discontinuing (first column),
    continuing (diagonal), or switching methods (all other entries).

    Probabilities at postpartum month 1 are 1 month transitional probabilities
    for starting a method after delivery.

    Probabilities at postpartum month 6 are 5 month transitional probabilities
    for starting or changing methods over the first 6 months postpartum.

    Data from Senegal DHS contraceptive calendars, 2017 and 2018 combined
    

    raw = {

        # Main switching matrix: all non-postpartum women
        'annual': {
            '<18': np.array([
                [0.9953, 0., 0.0002, 0.0012, 0.0002, 0.0017, 0.0014, 0.0001, 0., 0.],
                [0., 1.0000, 0., 0., 0., 0., 0., 0., 0., 0.],
                [0.0525, 0., 0.9475, 0., 0., 0., 0., 0., 0., 0.],
                [0.307, 0., 0., 0.693, 0., 0., 0., 0., 0., 0.],
                [0.5358, 0., 0., 0., 0.3957, 0.0685, 0., 0., 0., 0.],
                [0.3779, 0., 0., 0., 0.0358, 0.5647, 0.0216, 0., 0., 0.],
                [0.2003, 0., 0., 0., 0., 0., 0.7997, 0., 0., 0.],
                [0., 0., 0., 0., 0., 0., 0., 1.0000, 0., 0.],
                [0., 0., 0., 0., 0., 0., 0., 0., 1.0000, 0.],
                [0., 0., 0., 0., 0., 0., 0., 0., 0., 1.0000]]),
            '18-20': np.array([
                [0.9774, 0., 0.0014, 0.0027, 0.0027, 0.0104, 0.0048, 0.0003, 0., 0.0003],
                [0., 1.0000, 0., 0., 0., 0., 0., 0., 0., 0.],
                [0.3216, 0., 0.6784, 0., 0., 0., 0., 0., 0., 0.],
                [0.182, 0., 0., 0.818, 0., 0., 0., 0., 0., 0.],
                [0.4549, 0., 0., 0., 0.4754, 0.0463, 0.0234, 0., 0., 0.],
                [0.4389, 0., 0.0049, 0.0099, 0.0196, 0.5218, 0.0049, 0., 0., 0.],
                [0.17, 0., 0., 0., 0., 0.0196, 0.8103, 0., 0., 0.],
                [0.1607, 0., 0., 0., 0., 0., 0., 0.8393, 0., 0.],
                [0., 0., 0., 0., 0., 0., 0., 0., 1.0000, 0.],
                [0.4773, 0., 0., 0.4773, 0., 0., 0., 0., 0., 0.0453]]),
            '21-25': np.array([
                [0.9581, 0.0001, 0.0011, 0.0024, 0.0081, 0.0184, 0.0108, 0.0006, 0., 0.0004],
                [0.4472, 0.5528, 0., 0., 0., 0., 0., 0., 0., 0.],
                [0.2376, 0., 0.7624, 0., 0., 0., 0., 0., 0., 0.],
                [0.1896, 0., 0.0094, 0.754, 0.0094, 0., 0.0188, 0., 0., 0.0188],
                [0.3715, 0.003, 0.003, 0., 0.5703, 0.0435, 0.0088, 0., 0., 0.],
                [0.3777, 0., 0.0036, 0.0036, 0.0258, 0.5835, 0.0036, 0.0024, 0., 0.],
                [0.137, 0., 0., 0.003, 0.0045, 0.0045, 0.848, 0.003, 0., 0.],
                [0.1079, 0., 0., 0., 0.0445, 0., 0.0225, 0.8251, 0., 0.],
                [0., 0., 0., 0., 0., 0., 0., 0., 1.0000, 0.],
                [0.3342, 0., 0., 0.1826, 0., 0., 0., 0., 0., 0.4831]]),
            '26-35': np.array([
                [0.9462, 0.0001, 0.0018, 0.0013, 0.0124, 0.0209, 0.0139, 0.003, 0.0001, 0.0002],
                [0.0939, 0.8581, 0., 0., 0., 0.048, 0., 0., 0., 0.],
                [0.1061, 0., 0.8762, 0.0051, 0.0025, 0.0025, 0.0051, 0.0025, 0., 0.],
                [0.1549, 0., 0., 0.8077, 0.0042, 0.0125, 0.0083, 0.0083, 0., 0.0042],
                [0.3031, 0.0016, 0.0021, 0.0021, 0.6589, 0.0211, 0.0053, 0.0053, 0., 0.0005],
                [0.2746, 0., 0.0028, 0.002, 0.0173, 0.691, 0.0073, 0.0048, 0., 0.0003],
                [0.1115, 0.0003, 0.0009, 0.0003, 0.0059, 0.0068, 0.8714, 0.0025, 0.0003, 0.],
                [0.0775, 0., 0.0015, 0., 0.0058, 0.0044, 0.0044, 0.905, 0., 0.0015],
                [0., 0., 0., 0., 0., 0., 0., 0., 1.0000, 0.],
                [0.1581, 0., 0.0121, 0., 0., 0., 0., 0., 0., 0.8297]]),
            '>35': np.array([
                [0.9462, 0.0001, 0.0018, 0.0013, 0.0124, 0.0209, 0.0139, 0.003, 0.0001, 0.0002],
                [0.0939, 0.8581, 0., 0., 0., 0.048, 0., 0., 0., 0.],
                [0.1061, 0., 0.8762, 0.0051, 0.0025, 0.0025, 0.0051, 0.0025, 0., 0.],
                [0.1549, 0., 0., 0.8077, 0.0042, 0.0125, 0.0083, 0.0083, 0., 0.0042],
                [0.3031, 0.0016, 0.0021, 0.0021, 0.6589, 0.0211, 0.0053, 0.0053, 0., 0.0005],
                [0.2746, 0., 0.0028, 0.002, 0.0173, 0.691, 0.0073, 0.0048, 0., 0.0003],
                [0.1115, 0.0003, 0.0009, 0.0003, 0.0059, 0.0068, 0.8714, 0.0025, 0.0003, 0.],
                [0.0775, 0., 0.0015, 0., 0.0058, 0.0044, 0.0044, 0.905, 0., 0.0015],
                [0., 0., 0., 0., 0., 0., 0., 0., 1.0000, 0.],
                [0.1581, 0., 0.0121, 0., 0., 0., 0., 0., 0., 0.8297]])
        },

        # Postpartum switching matrix, 1 to 6 months
        'pp1to6': {
            '<18': np.array([
                [0.9014, 0., 0.0063, 0.001, 0.0126, 0.051, 0.0272, 0.0005, 0., 0.],
                [0., 0.5, 0., 0., 0., 0., 0.5, 0., 0., 0.],
                [0., 0., 1.0000, 0., 0., 0., 0., 0., 0., 0.],
                [0., 0., 0., 1.0000, 0., 0., 0., 0., 0., 0.],
                [0.4, 0., 0., 0., 0.6, 0., 0., 0., 0., 0.],
                [0.0714, 0., 0., 0., 0., 0.9286, 0., 0., 0., 0.],
                [0., 0., 0., 0., 0., 0., 1.0000, 0., 0., 0.],
                [0., 0., 0., 0., 0., 0., 0., 1.0000, 0., 0.],
                [0., 0., 0., 0., 0., 0., 0., 0., 1.0000, 0.],
                [0., 0., 0., 0., 0., 0., 0., 0., 0., 1.0000]]),
            '18-20': np.array([
                [0.8775, 0.0007, 0.0026, 0.0033, 0.0191, 0.0586, 0.0329, 0.0046, 0., 0.0007],
                [0., 1.0000, 0., 0., 0., 0., 0., 0., 0., 0.],
                [0., 0., 1.0000, 0., 0., 0., 0., 0., 0., 0.],
                [0., 0., 0., 1.0000, 0., 0., 0., 0., 0., 0.],
                [0., 0., 0., 0., 0.75, 0.25, 0., 0., 0., 0.],
                [0.0278, 0., 0., 0., 0., 0.9722, 0., 0., 0., 0.],
                [0.0312, 0., 0., 0., 0., 0., 0.9688, 0., 0., 0.],
                [0., 0., 0., 0., 0., 0., 0., 1.0000, 0., 0.],
                [0., 0., 0., 0., 0., 0., 0., 0., 1.0000, 0.],
                [0., 0., 0., 0., 0., 0., 0., 0., 0., 1.0000]]),
            '21-25': np.array([
                [0.8538, 0.0004, 0.0055, 0.0037, 0.0279, 0.0721, 0.0343, 0.0022, 0., 0.],
                [0., 1.0000, 0., 0., 0., 0., 0., 0., 0., 0.],
                [0., 0., 0.9583, 0., 0., 0.0417, 0., 0., 0., 0.],
                [0., 0., 0., 0.5, 0.25, 0.25, 0., 0., 0., 0.],
                [0.0244, 0., 0., 0., 0.9512, 0.0244, 0., 0., 0., 0.],
                [0.0672, 0., 0., 0., 0., 0.9328, 0., 0., 0., 0.],
                [0.0247, 0., 0., 0., 0., 0.0123, 0.963, 0., 0., 0.],
                [0., 0., 0., 0., 0., 0., 0., 1.0000, 0., 0.],
                [0., 0., 0., 0., 0., 0., 0., 0., 1.0000, 0.],
                [0., 0., 0., 0., 0., 0., 0., 0., 0., 1.0000]]),
            '26-35': np.array([
                [0.8433, 0.0008, 0.0065, 0.004, 0.029, 0.0692, 0.039, 0.0071, 0.0001, 0.001],
                [0., 0.5, 0., 0., 0., 0., 0.5, 0., 0., 0.],
                [0.027, 0., 0.9189, 0., 0., 0.027, 0.027, 0., 0., 0.],
                [0.1667, 0., 0., 0.6667, 0., 0., 0.1667, 0., 0., 0.],
                [0.0673, 0., 0., 0., 0.8654, 0.0288, 0.0385, 0., 0., 0.],
                [0.0272, 0., 0.0039, 0., 0.0078, 0.9533, 0.0078, 0., 0., 0.],
                [0.0109, 0., 0., 0., 0.0036, 0., 0.9855, 0., 0., 0.],
                [0.0256, 0., 0., 0., 0., 0.0256, 0., 0.9487, 0., 0.],
                [0., 0., 0., 0., 0., 0., 0., 0., 1.0000, 0.],
                [0., 0., 0., 0., 0., 0., 0., 0., 0., 1.0000]]),
            '>35': np.array([
                [0.8433, 0.0008, 0.0065, 0.004, 0.029, 0.0692, 0.039, 0.0071, 0.0001, 0.001],
                [0., 0.5, 0., 0., 0., 0., 0.5, 0., 0., 0.],
                [0.027, 0., 0.9189, 0., 0., 0.027, 0.027, 0., 0., 0.],
                [0.1667, 0., 0., 0.6667, 0., 0., 0.1667, 0., 0., 0.],
                [0.0673, 0., 0., 0., 0.8654, 0.0288, 0.0385, 0., 0., 0.],
                [0.0272, 0., 0.0039, 0., 0.0078, 0.9533, 0.0078, 0., 0., 0.],
                [0.0109, 0., 0., 0., 0.0036, 0., 0.9855, 0., 0., 0.],
                [0.0256, 0., 0., 0., 0., 0.0256, 0., 0.9487, 0., 0.],
                [0., 0., 0., 0., 0., 0., 0., 0., 1.0000, 0.],
                [0., 0., 0., 0., 0., 0., 0., 0., 0., 1.0000]])
        },

        # Postpartum initiation vectors, 0 to 1 month
        'pp0to1': {
            '<18': np.array([0.9607, 0.0009, 0.0017, 0.0009, 0.0021, 0.0128, 0.0205, 0.0004, 0., 0.]),
            '18-20': np.array([0.9525, 0.0006, 0.0017, 0.0006, 0.0028, 0.0215, 0.0198, 0.0006, 0., 0.]),
            '21-25': np.array([0.9379, 0., 0.0053, 0.0009, 0.0083, 0.0285, 0.0177, 0.0013, 0., 0.]),
            '26-35': np.array([0.9254, 0.0002, 0.0036, 0.0007, 0.0102, 0.0265, 0.0268, 0.004, 0.0022, 0.0004]),
            '>35': np.array([0.9254, 0.0002, 0.0036, 0.0007, 0.0102, 0.0265, 0.0268, 0.004, 0.0022, 0.0004]),
        }
    }
    return raw
    '''

def method_probs():
    '''
    Define "raw" (un-normalized, un-trended) matrices to give transitional probabilities
    from PMA Ethiopia contraceptive calendar data.

    Probabilities in this function are annual probabilities of initiating (top row), discontinuing (first column),
    continuing (diagonal), or switching methods (all other entries).

    Probabilities at postpartum month 1 are 1 month transitional probabilities
    for starting a method after delivery.

    Probabilities at postpartum month 6 are 5 month transitional probabilities
    for starting or changing methods over the first 6 months postpartum.

    Data from Ethiopia PMA contraceptive calendars, 2019-2020
    Processed from matrices_ethiopia_pma_2019_20.csv using process_matrices.py
    '''

    raw = {

        # Main switching matrix: all non-postpartum women
        'annual': {
            '<18': np.array([
                [0.9236, 0.0004, 0.0017, 0.0007, 0.0042, 0.0596, 0.0076, 0.0006, 0.    , 0.0017],
                [0.    , 1.    , 0.    , 0.    , 0.    , 0.    , 0.    , 0.    , 0.    , 0.    ],
                [0.1374, 0.    , 0.8571, 0.    , 0.0003, 0.0044, 0.0005, 0.    , 0.    , 0.0001],
                [0.2815, 0.0001, 0.0003, 0.6995, 0.0007, 0.0164, 0.0012, 0.0001, 0.    , 0.0003],
                [0.4681, 0.0001, 0.0006, 0.0013, 0.3023, 0.1869, 0.003 , 0.0005, 0.    , 0.0371],
                [0.3267, 0.0001, 0.0017, 0.0005, 0.0043, 0.6549, 0.009 , 0.0023, 0.    , 0.0005],
                [0.1937, 0.    , 0.0008, 0.0001, 0.0007, 0.0087, 0.7957, 0.0001, 0.    , 0.0002],
                [0.4158, 0.0001, 0.0004, 0.0002, 0.0011, 0.0142, 0.0017, 0.5662, 0.    , 0.0004],
                [0.    , 0.    , 0.    , 0.    , 0.    , 0.    , 0.    , 0.    , 1.    , 0.    ],
                [0.5988, 0.0001, 0.0006, 0.024 , 0.0186, 0.0258, 0.0027, 0.0002, 0.    , 0.3293]]),
            '18-20': np.array([
                [0.8783, 0.0002, 0.0021, 0.0017, 0.0115, 0.0845, 0.0194, 0.0016, 0.    , 0.0006],
                [0.0599, 0.9362, 0.0001, 0.0001, 0.0004, 0.0027, 0.0006, 0.0001, 0.    , 0.    ],
                [0.1874, 0.    , 0.8002, 0.0002, 0.0012, 0.0088, 0.002 , 0.0002, 0.    , 0.0001],
                [0.8023, 0.0001, 0.0012, 0.117 , 0.0068, 0.0498, 0.0109, 0.009 , 0.    , 0.0028],
                [0.2326, 0.    , 0.0003, 0.0003, 0.7384, 0.025 , 0.0026, 0.0003, 0.    , 0.0004],
                [0.279 , 0.    , 0.0003, 0.0004, 0.0069, 0.6868, 0.0219, 0.0045, 0.    , 0.0002],
                [0.2046, 0.    , 0.0002, 0.0018, 0.0058, 0.0224, 0.7647, 0.0002, 0.    , 0.0001],
                [0.3239, 0.    , 0.0004, 0.0004, 0.0372, 0.1151, 0.0048, 0.5179, 0.    , 0.0002],
                [0.    , 0.    , 0.    , 0.    , 0.    , 0.    , 0.    , 0.    , 1.    , 0.    ],
                [0.8974, 0.0002, 0.0017, 0.0016, 0.0093, 0.0693, 0.0156, 0.0013, 0.    , 0.0036]]),
            '21-25': np.array([
                [0.8704, 0.0008, 0.0026, 0.0011, 0.0106, 0.0794, 0.0291, 0.0047, 0.    , 0.0012],
                [0.1535, 0.8357, 0.0002, 0.0001, 0.0009, 0.0067, 0.0024, 0.0004, 0.    , 0.0001],
                [0.0473, 0.    , 0.8681, 0.    , 0.0333, 0.0408, 0.0047, 0.0004, 0.    , 0.0053],
                [0.0851, 0.    , 0.0001, 0.8887, 0.0006, 0.0237, 0.0014, 0.0003, 0.    , 0.0001],
                [0.3553, 0.0002, 0.0027, 0.0002, 0.4916, 0.1088, 0.0297, 0.0111, 0.    , 0.0003],
                [0.2505, 0.0001, 0.0014, 0.0002, 0.0118, 0.7151, 0.0152, 0.0052, 0.    , 0.0005],
                [0.1413, 0.0001, 0.0002, 0.0001, 0.0027, 0.0409, 0.8127, 0.0019, 0.    , 0.0001],
                [0.0687, 0.    , 0.0001, 0.    , 0.0007, 0.0038, 0.0265, 0.9002, 0.    , 0.0001],
                [0.    , 0.    , 0.    , 0.    , 0.    , 0.    , 0.    , 0.    , 1.    , 0.    ],
                [0.7042, 0.0004, 0.0254, 0.0005, 0.0214, 0.061 , 0.0145, 0.0024, 0.    , 0.1703]]),
            '26-35': np.array([
                [0.875 , 0.0001, 0.0014, 0.0008, 0.0078, 0.0827, 0.0261, 0.0058, 0.0002, 0.0001],
                [0.0664, 0.8974, 0.0001, 0.    , 0.0005, 0.0342, 0.0012, 0.0003, 0.    , 0.    ],
                [0.1795, 0.    , 0.8028, 0.0001, 0.0008, 0.0081, 0.0081, 0.0005, 0.    , 0.    ],
                [0.1613, 0.    , 0.0002, 0.7594, 0.001 , 0.0613, 0.0027, 0.0009, 0.    , 0.013 ],
                [0.3407, 0.    , 0.0018, 0.0002, 0.4605, 0.1452, 0.0463, 0.0052, 0.0001, 0.    ],
                [0.2059, 0.0002, 0.0016, 0.0002, 0.0094, 0.7561, 0.0203, 0.0059, 0.0004, 0.    ],
                [0.1098, 0.    , 0.0007, 0.    , 0.0014, 0.0176, 0.8692, 0.001 , 0.    , 0.0002],
                [0.0641, 0.    , 0.0013, 0.    , 0.0003, 0.0028, 0.0009, 0.9306, 0.    , 0.    ],
                [0.    , 0.    , 0.    , 0.    , 0.    , 0.    , 0.    , 0.    , 1.    , 0.    ],
                [0.3603, 0.    , 0.0003, 0.0002, 0.0017, 0.0172, 0.0052, 0.0338, 0.    , 0.5813]]),
            '>35': np.array([
                [0.9342, 0.0001, 0.0009, 0.0001, 0.0034, 0.0482, 0.0118, 0.001 , 0.    , 0.0002],
                [0.    , 1.    , 0.    , 0.    , 0.    , 0.    , 0.    , 0.    , 0.    , 0.    ],
                [0.0867, 0.    , 0.9104, 0.    , 0.0002, 0.0021, 0.0005, 0.    , 0.    , 0.    ],
                [0.1769, 0.    , 0.0001, 0.8162, 0.0003, 0.0053, 0.0011, 0.0001, 0.    , 0.    ],
                [0.1985, 0.    , 0.0141, 0.    , 0.6921, 0.066 , 0.0075, 0.0183, 0.    , 0.0033],
                [0.1747, 0.0003, 0.0005, 0.    , 0.0061, 0.8054, 0.0117, 0.0012, 0.    , 0.    ],
                [0.0998, 0.    , 0.0013, 0.0002, 0.0061, 0.0315, 0.861 , 0.0001, 0.    , 0.    ],
                [0.1299, 0.    , 0.0002, 0.    , 0.0148, 0.0037, 0.0008, 0.8504, 0.    , 0.    ],
                [0.    , 0.    , 0.    , 0.    , 0.    , 0.    , 0.    , 0.    , 1.    , 0.    ],
                [0.0957, 0.    , 0.    , 0.    , 0.0002, 0.0023, 0.0006, 0.    , 0.    , 0.9012]])
        },


        # Postpartum switching matrix, 1 to 6 months
        'pp1to6': {
            '<18': np.array([
                [0.8316, 0.    , 0.0046, 0.    , 0.0069, 0.1376, 0.018 , 0.0012,0.    , 0.    ],
                [0.    , 1.    , 0.    , 0.    , 0.    , 0.    , 0.    , 0.    ,0.    , 0.    ],
                [0.    , 0.    , 1.    , 0.    , 0.    , 0.    , 0.    , 0.    ,0.    , 0.    ],
                [0.    , 0.    , 0.    , 1.    , 0.    , 0.    , 0.    , 0.    ,0.    , 0.    ],
                [0.0135, 0.    , 0     , 0     , 0.1861, 0.8004, 0.    , 0.    ,0.    , 0.    ], 
                [0.0036, 0.    , 0.    , 0.    , 0.    , 0.9964, 0.    , 0.    ,0.    , 0.    ], 
                [0.    , 0.    , 0.    , 0.    , 0.    , 0.    , 1.    , 0.    ,0.    , 0.    ],
                [0.    , 0.    , 0.    , 0.    , 0.    , 0.    , 0.    , 1.    ,0.    , 0.    ],
                [0.    , 0.    , 0.    , 0.    , 0.    , 0.    , 0.    , 0.    ,1.    , 0.    ],
                [0.    , 0.    , 0.    , 0.    , 0.    , 0.    , 0.    , 0.    ,0.    , 1.    ]]),
            '18-20': np.array([
                [0.7971, 0.    , 0.0027, 0.    , 0.0046, 0.1534, 0.0383, 0.004, 0.    , 0.    ],
                [0.    , 1.    , 0.    , 0.    , 0.    , 0.    , 0.    , 0.    ,0.    , 0.    ],
                [0.    , 0.    , 1.    , 0.    , 0.    , 0.    , 0.    , 0.    ,0.    , 0.    ],
                [0.    , 0.    , 0.    , 1.    , 0.    , 0.    , 0.    , 0.    ,0.    , 0.    ],
                [0.    , 0.    , 0.    , 0.    , 1.    , 0.    , 0.    , 0.    ,0.    , 0.    ],
                [0.2151, 0.    , 0.    , 0.    , 0.0337, 0.7016, 0.0496, 0.    ,0.    , 0     ],
                [0.    , 0.    , 0.    , 0.    , 0.    , 0.    , 1.    , 0.    ,0.    , 0.    ],
                [0.    , 0.    , 0.    , 0.    , 0.    , 0.    , 0.    , 1.    ,0.    , 0.    ],
                [0.    , 0.    , 0.    , 0.    , 0.    , 0.    , 0.    , 0.    ,1.    , 0.    ],
                [0.    , 0.    , 0.    , 0.    , 0.    , 0.    , 0.    , 0.    ,0.    , 1.    ]]),
            '21-25': np.array([ 
                [0.807 , 0.0005, 0.0011, 0.0011, 0.0187, 0.1338, 0.0307, 0.0067,0.    , 0.0004],
                [0.    , 1.    , 0.    , 0.    , 0.    , 0.    , 0.    , 0.    ,0.    , 0.    ],
                [0.    , 0.    , 1.    , 0.    , 0.    , 0.    , 0.    , 0.    ,0.    , 0.    ],
                [0.    , 0.    , 0.    , 1.    , 0.    , 0.    , 0.    , 0.    ,0.    , 0.    ],
                [0.    , 0.    , 0.    , 0.    , 0.3813, 0.6187, 0.    , 0.    ,0.    , 0.    ],
                [0.0722, 0.    , 0.    , 0.    , 0.    , 0.9278, 0.    , 0.    ,0.    , 0.    ],
                [0.    , 0.    , 0.    , 0.    , 0.    , 0.    , 1.    , 0.    ,0.    , 0.    ],
                [0.    , 0.    , 0.    , 0.    , 0.    , 0.    , 0.    , 1.    ,0.    , 0.    ],
                [0.    , 0.    , 0.    , 0.    , 0.    , 0.    , 0.    , 0.    ,1.    , 0.    ],
                [0.    , 0.    , 0.    , 0.    , 0.    , 0.    , 0.    , 0.    ,0.    , 1.    ]]),
            '26-35': np.array([
                [0.8582, 0.0007, 0.0019, 0.0001, 0.0118, 0.1083, 0.0151, 0.0039, 0, 0],
                [0.    , 1.    , 0.    , 0.    , 0.    , 0.    , 0.    , 0.    ,0.    , 0.    ],
                [0.    , 0.    , 1.    , 0.    , 0.    , 0.    , 0.    , 0.    ,0.    , 0.    ],
                [0.    , 0.    , 0.    , 1.    , 0.    , 0.    , 0.    , 0.    ,0.    , 0.    ],
                [0.2954, 0.    , 0.    , 0.    , 0.6214, 0.    , 0.    , 0.0832,0.    , 0.    ],
                [0.    , 0.    , 0.    , 0.    , 0.    , 0.989 , 0.    , 0.0067,0.0043, 0.    ],
                [0.    , 0.    , 0.    , 0.    , 0.    , 0.    , 1.    , 0.    ,0.    , 0.    ],
                [0.    , 0.    , 0.    , 0.    , 0.    , 0.    , 0.    , 1.    ,0.    , 0.    ],
                [0.    , 0.    , 0.    , 0.    , 0.    , 0.    , 0.    , 0.    ,1.    , 0.    ],
                [0.    , 0.    , 0.    , 0.    , 0.    , 0.    , 0.    , 0.    ,0.    , 1.    ]]),
            '>35': np.array([
                [0.8897, 0.    , 0.0035, 0.0004, 0.0012, 0.0733, 0.0194, 0.0099,0.    , 0.0025],
                [0.    , 1.    , 0.    , 0.    , 0.    , 0.    , 0.    , 0.    ,0.    , 0.    ],
                [0.    , 0.    , 1.    , 0.    , 0.    , 0.    , 0.    , 0.    ,0.    , 0.    ],
                [0.    , 0.    , 0.    , 1.    , 0.    , 0.    , 0.    , 0.    ,0.    , 0.    ],
                [0.    , 0.    , 0.    , 0.    , 1.    , 0.    , 0.    , 0.    ,0.    , 0.    ],
                [0.0568, 0.    , 0.    , 0.    , 0.    , 0.9432, 0.    , 0.    ,0.    , 0.    ],
                [0.    , 0.    , 0.    , 0.    , 0.    , 0.    , 1.    , 0.    ,0.    , 0.    ],
                [0.    , 0.    , 0.    , 0.    , 0.    , 0.    , 0.    , 1.    ,0.    , 0.    ],
                [0.    , 0.    , 0.    , 0.    , 0.    , 0.    , 0.    , 0.    ,1.    , 0.    ],
                [0.    , 0.    , 0.    , 0.    , 0.    , 0.    , 0.    , 0.    ,0.    , 1.    ]])
        },

        # Postpartum initiation vectors, 0 to 1 month 
        'pp0to1': {
            '<18': np.array([0.95, 0., 0., 0., 0.0031, 0.0383, 0.0073, 0.0013, 0., 0.]),
            '18-20': np.array([0.9382, 0., 0., 0., 0.0015, 0.0466, 0.0118, 0.0019, 0., 0.]),
            '21-25': np.array([0.9583, 0.0006, 0., 0., 0.0003, 0.0343, 0.0053, 0.0013, 0., 0.]),
            '26-35': np.array([0.9693, 0., 0.0005, 0., 0.0032, 0.0195, 0.0044, 0.0025, 0.0005, 0.]),
            '>35': np.array([0.9556, 0., 0., 0., 0.0009, 0.0298, 0.0028, 0.0048, 0.006, 0.]),
        }
    }

    return raw


def barriers():
    ''' Reasons for nonuse -- taken from Ethiopia DHS 2005. '''

    barriers = sc.odict({
        'No need': 45.9,
        'Opposition': 25.0,
        'Knowledge': 11.9,
        'Access': 0.5,
        'Health': 13.7,
    })

    barriers[:] /= barriers[:].sum()  # Ensure it adds to 1
    return barriers


# %% Make and validate parameters

def make_pars():
    '''
    Take all parameters and construct into a dictionary
    '''

    # Scalar parameters and filenames
    pars = scalar_pars()
    pars['filenames'] = filenames()

    # Demographics and pregnancy outcome
    pars['age_pyramid'] = age_pyramid()
    pars['age_mortality'] = age_mortality()
    pars['maternal_mortality'] = maternal_mortality()
    pars['infant_mortality'] = infant_mortality()
    pars['miscarriage_rates'] = miscarriage()
    pars['stillbirth_rate'] = stillbirth()

    # Fecundity
    pars['age_fecundity'] = female_age_fecundity()
    pars['fecundity_ratio_nullip'] = fecundity_ratio_nullip()
    pars['lactational_amenorrhea'] = lactational_amenorrhea()

    # Pregnancy exposure
    pars['sexual_activity'] = sexual_activity()
    pars['sexual_activity_pp'] = sexual_activity_pp()
    pars['debut_age'] = debut_age()
    pars['exposure_age'] = exposure_age()
    pars['exposure_parity'] = exposure_parity()
    pars['spacing_pref'] = birth_spacing_pref()

    # Contraceptive methods
    pars['methods'] = methods()
    pars['methods']['raw'] = method_probs()
    pars['barriers'] = barriers()

    return pars<|MERGE_RESOLUTION|>--- conflicted
+++ resolved
@@ -87,28 +87,16 @@
     ''' Data files for use with calibration, etc -- not needed for running a sim '''
     files = {}
     files['base'] = sc.thisdir(aspath=True) / 'ethiopia'
-<<<<<<< HEAD
-    files['basic_dhs'] = 'ethiopia_basic_dhs.yaml' # From World Bank https://data.worldbank.org/indicator/SH.STA.MMRT?locations=ET
-    files['popsize'] = 'ethiopia_popsize.csv' # From UN World Population Prospects 2022: https://population.un.org/wpp/Download/Standard/Population/
-    files['mcpr'] = 'ethiopia_cpr.csv'  # From UN Population Division Data Portal, married women 1970-1986, all women 1990-2030
-    files['tfr'] = 'ethiopia_tfr.csv'   # From World Bank https://data.worldbank.org/indicator/SP.DYN.TFRT.IN?locations=ET
-    files['asfr'] = 'ethiopia_asfr.csv' # From UN World Population Prospects 2022: https://population.un.org/wpp/Download/Standard/Fertility/
-    files['ageparity'] = 'ethiopia_ageparity.csv' # Choose from either DHS 2016 or PMA 2022
-    #files['pregnancy_parity'] = 'SNIR80FL.obj'     ##NOT YET UPDATED FOR ETHIOPIA
-    #files['spacing'] = 'BirthSpacing.obj' .        ##NOT YET UPDATED FOR ETHIOPIA
-    #files['methods'] = 'Method_v312.csv'           ##NOT YET UPDATED FOR ETHIOPIA
-=======
     files['basic_dhs'] = 'basic_dhs.yaml' # From World Bank https://data.worldbank.org/indicator/SH.STA.MMRT?locations=ET
     files['popsize'] = 'popsize.csv' # From UN World Population Prospects 2022: https://population.un.org/wpp/Download/Standard/Population/
     files['mcpr'] = 'cpr.csv'  # From UN Population Division Data Portal, married women 1970-1986, all women 1990-2030
     files['tfr'] = 'tfr.csv'   # From World Bank https://data.worldbank.org/indicator/SP.DYN.TFRT.IN?locations=ET
     files['asfr'] = 'asfr.csv' # From UN World Population Prospects 2022: https://population.un.org/wpp/Download/Standard/Fertility/
-    files['skyscrapers'] = 'skyscrapers.csv' # Choose from either DHS 2016 or PMA 2022
+    files['ageparity'] = 'ageparity.csv' # Choose from either DHS 2016 or PMA 2022
     files['spacing'] = 'birth_spacing_dhs.csv'
     files['methods'] = 'mix.csv'
     files['afb'] = 'afb.table.csv'
     files['use'] = 'use.csv'
->>>>>>> e3c81ed3
     return files
 
 
