'''
Set the parameters for FPsim, specifically for Kenya.
'''

import numpy as np
import pandas as pd
import sciris as sc
from scipy import interpolate as si
from .. import defaults as fpd

# %% Housekeeping

thisdir = sc.path(sc.thisdir())  # For loading CSV files


def scalar_pars():
    scalar_pars = {
        # Basic parameters
        'location': 'kenya',
        'n_agents': 1_000,  # Number of agents
        'scaled_pop': None,  # Scaled population / total population size
        'start_year': 1960,  # Start year of simulation
        'end_year': 2020,  # End year of simulation
        'timestep': 1,  # The simulation timestep in months
        'method_timestep': 1,  # How many simulation timesteps to go for every method update step
        'seed': 1,  # Random seed
        'verbose': 1,  # How much detail to print during the simulation
        'track_switching': 0,  # Whether to track method switching
        'track_as': 0,  # Whether to track age-specific channels
        'short_int': 24,  # Duration of a short birth interval between live births in months
        'low_age_short_int': 0,  # age limit for tracking the age-specific short birth interval
        'high_age_short_int': 20,  # age limit for tracking the age-specific short birth interval

        # Age limits (in years)
        'method_age': 15,
        'age_limit_fecundity': 50,
        'max_age': 99,

        # Durations (in months)
        'switch_frequency': 12,  # How frequently to check for changes to contraception
        'end_first_tri': 3,
        'preg_dur_low': 9,
        'preg_dur_high': 9,
        'postpartum_dur': 23,
        'breastfeeding_dur_mu': 11.4261936291137,  # Location parameter of gumbel distribution. Requires children's recode DHS file, see data_processing/breastfeedin_stats.R
        'breastfeeding_dur_beta': 7.5435309020483, # Location parameter of gumbel distribution. Requires children's recode DHS file, see data_processing/breastfeedin_stats.R 
        'max_lam_dur': 5,  # Duration of lactational amenorrhea
<<<<<<< HEAD
        ### NOTE: These were copied from Senegal just to enable the manual_calibration script to run. These values need to be verified.
=======
>>>>>>> cfd99f3c
        'short_int': 24,  # Duration of a short birth interval between live births in months
        'low_age_short_int': 0,  # age limit for tracking the age-specific short birth interval
        'high_age_short_int': 20,  # age limit for tracking the age-specific short birth interval

        # Pregnancy outcomes
        'abortion_prob': 0.201,
        # From https://bmcpregnancychildbirth.biomedcentral.com/articles/10.1186/s12884-015-0621-1, % of all pregnancies calculated
        'twins_prob': 0.016,  # From https://journals.plos.org/plosone/article?id=10.1371/journal.pone.0025239
        'LAM_efficacy': 0.98,  # From Cochrane review: https://www.ncbi.nlm.nih.gov/pmc/articles/PMC6823189/
        'maternal_mortality_factor': 1,

        # Fecundity and exposure
        'fecundity_var_low': 0.7,
        'fecundity_var_high': 1.1,
        'high_parity': 1,
        'high_parity_nonuse': 1,
        'primary_infertility': 0.05,
        'exposure_factor': 1.0,  # Overall exposure correction factor

        # MCPR
        'mcpr_growth_rate': 0.02,  # The year-on-year change in MCPR after the end of the data
        'mcpr_max': 0.90,  # Do not allow MCPR to increase beyond this
        'mcpr_norm_year': 2020,  # Year to normalize MCPR trend to 1
    }
    return scalar_pars


def data2interp(data, ages, normalize=False):
    ''' Convert unevenly spaced data into an even spline interpolation '''
    model = si.interp1d(data[0], data[1])
    interp = model(ages)
    if normalize:
        interp = np.minimum(1, np.maximum(0, interp))
    return interp


# TODO- these need to be changed for Kenya calibration and commented with their data source
def filenames():
    ''' Data files for use with calibration, etc -- not needed for running a sim '''
    files = {}
    files['base'] = sc.thisdir(aspath=True) / 'kenya'
    files['basic_dhs'] = 'kenya_basic_dhs.yaml' # From World Bank https://data.worldbank.org/indicator/SH.STA.MMRT?locations=KE
    files['popsize'] = 'kenya_popsize.csv' # Downloaded from World Bank: https://data.worldbank.org/indicator/SP.POP.TOTL?locations=KE
    files['mcpr'] = 'kenya_cpr.csv'  # From UN Population Division Data Portal, married women 1970-1986, all women 1990-2030
    files['tfr'] = 'kenya_tfr.csv'   # From World Bank https://data.worldbank.org/indicator/SP.DYN.TFRT.IN?locations=KE
    files['asfr'] = 'kenya_asfr.csv' # From UN World Population Prospects 2022: https://population.un.org/wpp/Download/Standard/Fertility/
    files['skyscrapers'] = 'kenya_skyscrapers.csv' # Choose from either DHS 2014 or PMA 2022
    #files['pregnancy_parity'] = 'SNIR80FL.obj'
    #files['spacing'] = 'BirthSpacing.obj'
    #files['methods'] = 'Method_v312.csv'
    return files


# %% Demographics and pregnancy outcome

def age_pyramid():
    '''
    Starting age bin, male population, female population
    Data are from World Population Prospects
    https://population.un.org/wpp/Download/Standard/Population/
     '''
    pyramid = np.array([[0, 801895, 800503],  # Kenya 1960
                        [5, 620524, 625424],
                        [10, 463547, 464020],
                        [15, 333241, 331921],
                        [20, 307544, 309057],
                        [25, 292141, 287621],
                        [30, 247826, 236200],
                        [35, 208416, 190234],
                        [40, 177914, 162057],
                        [45, 156771, 138943],
                        [50, 135912, 123979],
                        [55, 108653, 111939],
                        [60, 85407, 94582],
                        [65, 61664, 71912],
                        [70, 40797, 49512],
                        [75, 22023, 29298],
                        [80, 11025, 17580],
                        ], dtype=float)

    return pyramid


def age_mortality():
    '''
    Age-dependent mortality rates taken from UN World Population Prospects 2022.  From probability of dying each year.
    https://population.un.org/wpp/
    Used CSV WPP2022_Life_Table_Complete_Medium_Female_1950-2021, Kenya, 2010
    Used CSV WPP2022_Life_Table_Complete_Medium_Male_1950-2021, Kenya, 2010
    Mortality rate trend from crude death rate per 1000 people, also from UN Data Portal, 1950-2030:
    https://population.un.org/dataportal/data/indicators/59/locations/404/start/1950/end/2030/table/pivotbylocation
    Projections go out until 2030, but the csv file can be manually adjusted to remove any projections and stop at your desired year
    '''
    data_year = 2010
    mortality_data = pd.read_csv(thisdir / 'kenya' / 'mortality_prob_kenya.csv')
    mortality_trend = pd.read_csv(thisdir / 'kenya' / 'mortality_trend_kenya.csv')

    mortality = {
        'ages': mortality_data['age'].to_numpy(),
        'm': mortality_data['male'].to_numpy(),
        'f': mortality_data['female'].to_numpy()
    }

    mortality['year'] = mortality_trend['year'].to_numpy()
    mortality['probs'] = mortality_trend['crude_death_rate'].to_numpy()
    trend_ind = np.where(mortality['year'] == data_year)
    trend_val = mortality['probs'][trend_ind]

    mortality['probs'] /= trend_val  # Normalize around data year for trending
    m_mortality_spline_model = si.splrep(x=mortality['ages'],
                                         y=mortality['m'])  # Create a spline of mortality along known age bins
    f_mortality_spline_model = si.splrep(x=mortality['ages'], y=mortality['f'])
    m_mortality_spline = si.splev(fpd.spline_ages,
                                  m_mortality_spline_model)  # Evaluate the spline along the range of ages in the model with resolution
    f_mortality_spline = si.splev(fpd.spline_ages, f_mortality_spline_model)
    m_mortality_spline = np.minimum(1, np.maximum(0, m_mortality_spline))  # Normalize
    f_mortality_spline = np.minimum(1, np.maximum(0, f_mortality_spline))

    mortality['m_spline'] = m_mortality_spline
    mortality['f_spline'] = f_mortality_spline

    return mortality


def maternal_mortality():
    '''
    From World Bank indicators for maternal mortality ratio (modeled estimate) per 100,000 live births:
    https://data.worldbank.org/indicator/SH.STA.MMRT?locations=KE
    '''

    data = np.array([
        [2000, 708],
        [2001, 702],
        [2002, 692],
        [2003, 678],
        [2004, 653],
        [2005, 618],
        [2006, 583],
        [2007, 545],
        [2008, 513],
        [2009, 472],
        [2010, 432],
        [2011, 398],
        [2012, 373],
        [2013, 364],
        [2014, 358],
        [2015, 353],
        [2016, 346],
        [2017, 342],

    ])

    maternal_mortality = {}
    maternal_mortality['year'] = data[:, 0]
    maternal_mortality['probs'] = data[:, 1] / 100000  # ratio per 100,000 live births
    # maternal_mortality['ages'] = np.array([16, 17,   19, 22,   25, 50])
    # maternal_mortality['age_probs'] = np.array([2.28, 1.63, 1.3, 1.12, 1.0, 1.0]) #need to be added

    return maternal_mortality


def infant_mortality():
    '''
    From World Bank indicators for infant mortality (< 1 year) for Kenya, per 1000 live births
    From API_SP.DYN.IMRT.IN_DS2_en_excel_v2_1495452.numbers
    Adolescent increased risk of infant mortality gradient taken
    from Noori et al for Sub-Saharan African from 2014-2018.  Odds ratios with age 23-25 as reference group:
    https://www.medrxiv.org/content/10.1101/2021.06.10.21258227v1
    '''

    data = np.array([
        [1960, 118.1],
        [1961, 113.7],
        [1962, 109.8],
        [1963, 106.5],
        [1964, 103.8],
        [1965, 101.6],
        [1966, 99.8],
        [1967, 98.0],
        [1968, 96.3],
        [1969, 94.5],
        [1970, 92.6],
        [1971, 90.8],
        [1972, 88.8],
        [1973, 86.7],
        [1974, 84.5],
        [1975, 82.2],
        [1976, 79.8],
        [1977, 77.4],
        [1978, 75.0],
        [1979, 72.7],
        [1980, 70.5],
        [1981, 68.5],
        [1982, 66.7],
        [1983, 65.1],
        [1984, 63.8],
        [1985, 62.9],
        [1986, 62.4],
        [1987, 62.4],
        [1988, 62.8],
        [1989, 63.7],
        [1990, 64.8],
        [1991, 66.1],
        [1992, 67.2],
        [1993, 67.9],
        [1994, 68.0],
        [1995, 67.6],
        [1996, 66.5],
        [1997, 65.1],
        [1998, 63.5],
        [1999, 61.7],
        [2000, 59.7],
        [2001, 57.6],
        [2002, 55.4],
        [2003, 53.1],
        [2004, 50.7],
        [2005, 48.1],
        [2006, 45.8],
        [2007, 43.8],
        [2008, 41.4],
        [2009, 40.3],
        [2010, 39.4],
        [2011, 38.6],
        [2012, 38.2],
        [2013, 37.5],
        [2014, 36.5],
        [2015, 35.3],
        [2016, 34.5],
        [2017, 33.9],
        [2018, 32.8],
        [2019, 31.9]
    ])

    infant_mortality = {}
    infant_mortality['year'] = data[:, 0]
    infant_mortality['probs'] = data[:, 1] / 1000  # Rate per 1000 live births, used after stillbirth is filtered out
    infant_mortality['ages'] = np.array([16, 17, 19, 22, 25, 50])
    infant_mortality['age_probs'] = np.array([2.28, 1.63, 1.3, 1.12, 1.0, 1.0])

    return infant_mortality


def miscarriage():
    '''
    Returns a linear interpolation of the likelihood of a miscarriage
    by age, taken from data from Magnus et al BMJ 2019: https://pubmed.ncbi.nlm.nih.gov/30894356/
    Data to be fed into likelihood of continuing a pregnancy once initialized in model
    Age 0 and 5 set at 100% likelihood.  Age 10 imputed to be symmetrical with probability at age 45 for a parabolic curve
    '''
    miscarriage_rates = np.array([[0, 5, 10, 15, 20, 25, 30, 35, 40, 45, 50],
                                  [1, 1, 0.569, 0.167, 0.112, 0.097, 0.108, 0.167, 0.332, 0.569, 0.569]])
    miscarriage_interp = data2interp(miscarriage_rates, fpd.spline_preg_ages)
    return miscarriage_interp


def stillbirth():
    '''
    From Report of the UN Inter-agency Group for Child Mortality Estimation, 2020
    https://childmortality.org/wp-content/uploads/2020/10/UN-IGME-2020-Stillbirth-Report.pdf

    Age adjustments come from an extension of Noori et al., which were conducted June 2022.
    '''

    data = np.array([
        [2000, 22.5],
        [2010, 20.6],
        [2019, 19.7],
    ])

    stillbirth_rate = {}
    stillbirth_rate['year'] = data[:, 0]
    stillbirth_rate['probs'] = data[:, 1] / 1000  # Rate per 1000 total births
    stillbirth_rate['ages'] = np.array([15, 16, 17, 19, 20, 28, 31, 36, 50])
    stillbirth_rate['age_probs'] = np.array([3.27, 1.64, 1.85, 1.39, 0.89, 1.0, 1.5, 1.55, 1.78])  # odds ratios

    return stillbirth_rate


# %% Fecundity

def female_age_fecundity():
    '''
    Use fecundity rates from PRESTO study: https://www.ncbi.nlm.nih.gov/pmc/articles/PMC5712257/
    Fecundity rate assumed to be approximately linear from onset of fecundity around age 10 (average age of menses 12.5) to first data point at age 20
    45-50 age bin estimated at 0.10 of fecundity of 25-27 yr olds
    '''
    fecundity = {
        'bins': np.array([0., 5, 10, 15, 20, 25, 28, 31, 34, 37, 40, 45, 50, 55, 60, 65, 70, 75, 80, 85, 90, 95, 99]),
        'f': np.array([0., 0, 0, 65, 70.8, 79.3, 77.9, 76.6, 74.8, 67.4, 55.5, 7.9, 0, 0, 0, 0, 0, 0, 0, 0, 0, 0, 0])}
    fecundity[
        'f'] /= 100  # Conceptions per hundred to conceptions per woman over 12 menstrual cycles of trying to conceive

    fecundity_interp_model = si.interp1d(x=fecundity['bins'], y=fecundity['f'])
    fecundity_interp = fecundity_interp_model(fpd.spline_preg_ages)
    fecundity_interp = np.minimum(1, np.maximum(0, fecundity_interp))  # Normalize to avoid negative or >1 values

    return fecundity_interp


def fecundity_ratio_nullip():
    '''
    Returns an array of fecundity ratios for a nulliparous woman vs a gravid woman
    from PRESTO study: https://www.ncbi.nlm.nih.gov/pmc/articles/PMC5712257/
    Approximates primary infertility and its increasing likelihood if a woman has never conceived by age
    '''
    fecundity_ratio_nullip = np.array([[0, 5, 10, 12.5, 15, 18, 20, 25, 30, 34, 37, 40, 45, 50],
                                       [1, 1, 1, 1, 1, 1, 1, 0.96, 0.95, 0.71, 0.73, 0.42, 0.42, 0.42]])
    fecundity_nullip_interp = data2interp(fecundity_ratio_nullip, fpd.spline_preg_ages)

    return fecundity_nullip_interp


def lactational_amenorrhea():
    '''
    Returns an array of the percent of breastfeeding women by month postpartum 0-11 months who meet criteria for LAM:
    Exclusively breastfeeding (bf + water alone), menses have not returned.  Extended out 5-11 months to better match data
    as those women continue to be postpartum insusceptible.
    From DHS Kenya 2014 calendar data
    '''
    data = np.array([
        [0, 0.9557236],
        [1, 0.8889493],
        [2, 0.7040052],
        [3, 0.5332317],
        [4, 0.4115276],
        [5, 0.2668908],
        [6, 0.1364079],
        [7, 0.0571638],
        [8, 0.0025502],
        [9, 0.0259570],
        [10, 0.0072750],
        [11, 0.0046938],
    ])

    lactational_amenorrhea = {}
    lactational_amenorrhea['month'] = data[:, 0]
    lactational_amenorrhea['rate'] = data[:, 1]

    return lactational_amenorrhea


# %% Pregnancy exposure

def sexual_activity():
    '''
    Returns a linear interpolation of rates of female sexual activity, defined as
    percentage women who have had sex within the last four weeks.
    From STAT Compiler DHS https://www.statcompiler.com/en/
    Using indicator "Timing of sexual intercourse"
    Includes women who have had sex "within the last four weeks"
    Excludes women who answer "never had sex", probabilities are only applied to agents who have sexually debuted
    Data taken from 2018 DHS, no trend over years for now
    Onset of sexual activity probabilities assumed to be linear from age 10 to first data point at age 15
    '''

    sexually_active = np.array([[0, 5, 10, 15, 20, 25, 30, 35, 40, 45, 50],
                                [0, 0, 0, 31.4, 55.0, 64.4, 69.6, 65.3, 60.7, 57.4, 57.4]])

    sexually_active[1] /= 100  # Convert from percent to rate per woman
    activity_ages = sexually_active[0]
    activity_interp_model = si.interp1d(x=activity_ages, y=sexually_active[1])
    activity_interp = activity_interp_model(fpd.spline_preg_ages)  # Evaluate interpolation along resolution of ages

    return activity_interp


def sexual_activity_pp():
    '''
    Returns an array of monthly likelihood of having resumed sexual activity within 0-35 months postpartum
    Uses 2014 Kenya DHS individual recode (postpartum (v222), months since last birth, and sexual activity within 30 days.
    Data is weighted.
    Limited to 23 months postpartum (can use any limit you want 0-23 max)
    Postpartum month 0 refers to the first month after delivery
    TODO-- Add code for processing this for other countries to data_processing
    '''

    postpartum_sex = np.array([
        [0, 0.08453],
        [1, 0.08870],
        [2, 0.40634],
        [3, 0.58030],
        [4, 0.52688],
        [5, 0.60641],
        [6, 0.58103],
        [7, 0.72973],
        [8, 0.62647],
        [9, 0.73497],
        [10, 0.60254],
        [11, 0.75723],
        [12, 0.73159],
        [13, 0.68409],
        [14, 0.74925],
        [15, 0.74059],
        [16, 0.70051],
        [17, 0.78479],
        [18, 0.74965],
        [19, 0.79351],
        [20, 0.77338],
        [21, 0.70340],
        [22, 0.72395],
        [23, 0.72202]
    ])



    postpartum_activity = {}
    postpartum_activity['month'] = postpartum_sex[:, 0]
    postpartum_activity['percent_active'] = postpartum_sex[:, 1]

    return postpartum_activity


def debut_age():
    '''
    Returns an array of weighted probabilities of sexual debut by a certain age 10-45.
    Data taken from DHS variable v531 (imputed age of sexual debut, imputed with data from age at first union)
    Use sexual_debut_age_probs.py under locations/data_processing to output for other DHS countries
    '''

    sexual_debut = np.array([
        [10.0, 0.008404629256166524],
        [11.0, 0.006795048697926663],
        [12.0, 0.026330525753311643],
        [13.0, 0.04440278185223372],
        [14.0, 0.08283157906888061],
        [15.0, 0.14377365580688461],
        [16.0, 0.13271744734209995],
        [17.0, 0.11915611658325072],
        [18.0, 0.13735481818469894],
        [19.0, 0.0841039265081519],
        [20.0, 0.07725867074164659],
        [21.0, 0.03982337306065369],
        [22.0, 0.031195559243867545],
        [23.0, 0.020750304422300126],
        [24.0, 0.014468030815585422],
        [25.0, 0.010870195645684769],
        [26.0, 0.007574195696769944],
        [27.0, 0.0034378402773621282],
        [28.0, 0.0031344552061394622],
        [29.0, 0.0018168079578966389],
        [30.0, 0.001385356426809007],
        [31.0, 0.0004912818135032509],
        [32.0, 0.00045904179812542576],
        [33.0, 0.0005049625590548578],
        [34.0, 0.000165858204720886],
        [35.0, 0.00019259487032758347],
        [36.0, 0.0002126920535675137],
        [37.0, 8.84428869703282e-05],
        [38.0, 5.07209448615522e-05],
        [39.0, 6.555458199225806e-05],
        [41.0, 0.00013980442816424654],
        [44.0, 4.372731039149624e-05]])

    debut_age = {}
    debut_age['ages'] = sexual_debut[:, 0]
    debut_age['probs'] = sexual_debut[:, 1]

    return debut_age


def exposure_age():
    '''
    Returns an array of experimental factors to be applied to account for
    residual exposure to either pregnancy or live birth by age.  Exposure to pregnancy will
    increase factor number and residual likelihood of avoiding live birth (mostly abortion,
    also miscarriage), will decrease factor number
    '''
    exposure_correction_age = np.array([[0, 5, 10, 12.5, 15, 18, 20, 25, 30, 35, 40, 45, 50],
                                        [1, 1, 1, 1, 1, 1, 1, 1, 1, 1, 1, 1, 1]])
    exposure_age_interp = data2interp(exposure_correction_age, fpd.spline_preg_ages)

    return exposure_age_interp


def exposure_parity():
    '''
    Returns an array of experimental factors to be applied to account for residual exposure to either pregnancy
    or live birth by parity.
    '''
    exposure_correction_parity = np.array([[0, 1, 2, 3, 4, 5, 6, 7, 8, 9, 10, 11, 12, 20],
                                           [1, 1, 1, 1, 1, 1, 1, 0.8, 0.5, 0.3, 0.15, 0.10, 0.05, 0.01]])
    exposure_parity_interp = data2interp(exposure_correction_parity, fpd.spline_parities)

    return exposure_parity_interp


def birth_spacing_pref():
    '''
    Returns an array of birth spacing preferences by closest postpartum month.
    Applied to postpartum pregnancy likelihoods.

    NOTE: spacing bins must be uniform!
    '''
    postpartum_spacing = np.array([
        [0, 1],
        [3, 1],
        [6, 1],
        [9, 1],
        [12, 1],
        [15, 1],
        [18, 1],
        [21, 1],
        [24, 1],
        [27, 1],
        [30, 1],
        [33, 1],
        [36, 1],
    ])

    # Calculate the intervals and check they're all the same
    intervals = np.diff(postpartum_spacing[:, 0])
    interval = intervals[0]
    assert np.all(
        intervals == interval), f'In order to be computed in an array, birth spacing preference bins must be equal width, not {intervals}'
    pref_spacing = {}
    pref_spacing['interval'] = interval  # Store the interval (which we've just checked is always the same)
    pref_spacing['n_bins'] = len(intervals)  # Actually n_bins - 1, but we're counting 0 so it's OK
    pref_spacing['months'] = postpartum_spacing[:, 0]
    pref_spacing['preference'] = postpartum_spacing[:, 1]  # Store the actual birth spacing data

    return pref_spacing


# %% Contraceptive methods

def methods():
    '''
    Names, indices, modern/traditional flag, and efficacies of contraceptive methods -- see also parameters.py
    Efficacy from Guttmacher, fp_prerelease/docs/gates_review/contraceptive-failure-rates-in-developing-world_1.pdf
    BTL failure rate from general published data
    Pooled efficacy rates for all women in this study: https://www.ncbi.nlm.nih.gov/pmc/articles/PMC4970461/
    '''

    # Define method data
    data = {  # Index, modern, efficacy
        'None': [0, False, 0.000],
        'Withdrawal': [1, False, 0.866],
        'Other traditional': [2, False, 0.861],
        # 1/2 periodic abstinence, 1/2 other traditional approx.  Using rate from periodic abstinence
        'Condoms': [3, True, 0.946],
        'Pill': [4, True, 0.945],
        'Injectables': [5, True, 0.983],
        'Implants': [6, True, 0.994],
        'IUDs': [7, True, 0.986],
        'BTL': [8, True, 0.995],
        'Other modern': [9, True, 0.880],
        # SDM makes up about 1/2 of this, perfect use is 95% and typical is 88%.  EC also included here, efficacy around 85% https : //www.aafp.org/afp/2004/0815/p707.html
    }

    keys = data.keys()
    methods = {}
    methods['map'] = {k: data[k][0] for k in keys}
    methods['modern'] = {k: data[k][1] for k in keys}
    methods['eff'] = {k: data[k][2] for k in keys}

    # Age bins for different method switching matrices -- duplicated in defaults.py
    methods['age_map'] = {
        '<18': [0, 18],
        '18-20': [18, 20],
        '21-25': [20, 25],
        '26-35': [25, 35],
        '>35': [35, fpd.max_age + 1],  # +1 since we're using < rather than <=
    }

    # Data on trend in CPR over time in from Kenya, in %.
    # Taken from UN Population Division Data Portal, married women 1970-1986, all women 1990-2030
    # https://population.un.org/dataportal/data/indicators/1/locations/404/start/1950/end/2040/table/pivotbylocation
    # Projections go out until 2030, but the csv file can be manually adjusted to remove any projections and stop at your desired year
    cpr_data = pd.read_csv(thisdir / 'kenya' / 'kenya_cpr.csv')
    methods['mcpr_years'] = cpr_data['year'].to_numpy()
    methods['mcpr_rates'] = cpr_data['cpr'].to_numpy() / 100  # convert from percent to rate

    return methods


'''
For reference
def method_probs_senegal():
    
    It does leave Senegal matrices in place in the Kenya file for now. 
    We may want to test with these as we work through scenarios and calibration. 
    
    Define "raw" (un-normalized, un-trended) matrices to give transitional probabilities
    from 2018 DHS Senegal contraceptive calendar data.

    Probabilities in this function are annual probabilities of initiating (top row), discontinuing (first column),
    continuing (diagonal), or switching methods (all other entries).

    Probabilities at postpartum month 1 are 1 month transitional probabilities
    for starting a method after delivery.

    Probabilities at postpartum month 6 are 5 month transitional probabilities
    for starting or changing methods over the first 6 months postpartum.

    Data from Senegal DHS contraceptive calendars, 2017 and 2018 combined
    

    raw = {

        # Main switching matrix: all non-postpartum women
        'annual': {
            '<18': np.array([
                [0.9953, 0., 0.0002, 0.0012, 0.0002, 0.0017, 0.0014, 0.0001, 0., 0.],
                [0., 1.0000, 0., 0., 0., 0., 0., 0., 0., 0.],
                [0.0525, 0., 0.9475, 0., 0., 0., 0., 0., 0., 0.],
                [0.307, 0., 0., 0.693, 0., 0., 0., 0., 0., 0.],
                [0.5358, 0., 0., 0., 0.3957, 0.0685, 0., 0., 0., 0.],
                [0.3779, 0., 0., 0., 0.0358, 0.5647, 0.0216, 0., 0., 0.],
                [0.2003, 0., 0., 0., 0., 0., 0.7997, 0., 0., 0.],
                [0., 0., 0., 0., 0., 0., 0., 1.0000, 0., 0.],
                [0., 0., 0., 0., 0., 0., 0., 0., 1.0000, 0.],
                [0., 0., 0., 0., 0., 0., 0., 0., 0., 1.0000]]),
            '18-20': np.array([
                [0.9774, 0., 0.0014, 0.0027, 0.0027, 0.0104, 0.0048, 0.0003, 0., 0.0003],
                [0., 1.0000, 0., 0., 0., 0., 0., 0., 0., 0.],
                [0.3216, 0., 0.6784, 0., 0., 0., 0., 0., 0., 0.],
                [0.182, 0., 0., 0.818, 0., 0., 0., 0., 0., 0.],
                [0.4549, 0., 0., 0., 0.4754, 0.0463, 0.0234, 0., 0., 0.],
                [0.4389, 0., 0.0049, 0.0099, 0.0196, 0.5218, 0.0049, 0., 0., 0.],
                [0.17, 0., 0., 0., 0., 0.0196, 0.8103, 0., 0., 0.],
                [0.1607, 0., 0., 0., 0., 0., 0., 0.8393, 0., 0.],
                [0., 0., 0., 0., 0., 0., 0., 0., 1.0000, 0.],
                [0.4773, 0., 0., 0.4773, 0., 0., 0., 0., 0., 0.0453]]),
            '21-25': np.array([
                [0.9581, 0.0001, 0.0011, 0.0024, 0.0081, 0.0184, 0.0108, 0.0006, 0., 0.0004],
                [0.4472, 0.5528, 0., 0., 0., 0., 0., 0., 0., 0.],
                [0.2376, 0., 0.7624, 0., 0., 0., 0., 0., 0., 0.],
                [0.1896, 0., 0.0094, 0.754, 0.0094, 0., 0.0188, 0., 0., 0.0188],
                [0.3715, 0.003, 0.003, 0., 0.5703, 0.0435, 0.0088, 0., 0., 0.],
                [0.3777, 0., 0.0036, 0.0036, 0.0258, 0.5835, 0.0036, 0.0024, 0., 0.],
                [0.137, 0., 0., 0.003, 0.0045, 0.0045, 0.848, 0.003, 0., 0.],
                [0.1079, 0., 0., 0., 0.0445, 0., 0.0225, 0.8251, 0., 0.],
                [0., 0., 0., 0., 0., 0., 0., 0., 1.0000, 0.],
                [0.3342, 0., 0., 0.1826, 0., 0., 0., 0., 0., 0.4831]]),
            '26-35': np.array([
                [0.9462, 0.0001, 0.0018, 0.0013, 0.0124, 0.0209, 0.0139, 0.003, 0.0001, 0.0002],
                [0.0939, 0.8581, 0., 0., 0., 0.048, 0., 0., 0., 0.],
                [0.1061, 0., 0.8762, 0.0051, 0.0025, 0.0025, 0.0051, 0.0025, 0., 0.],
                [0.1549, 0., 0., 0.8077, 0.0042, 0.0125, 0.0083, 0.0083, 0., 0.0042],
                [0.3031, 0.0016, 0.0021, 0.0021, 0.6589, 0.0211, 0.0053, 0.0053, 0., 0.0005],
                [0.2746, 0., 0.0028, 0.002, 0.0173, 0.691, 0.0073, 0.0048, 0., 0.0003],
                [0.1115, 0.0003, 0.0009, 0.0003, 0.0059, 0.0068, 0.8714, 0.0025, 0.0003, 0.],
                [0.0775, 0., 0.0015, 0., 0.0058, 0.0044, 0.0044, 0.905, 0., 0.0015],
                [0., 0., 0., 0., 0., 0., 0., 0., 1.0000, 0.],
                [0.1581, 0., 0.0121, 0., 0., 0., 0., 0., 0., 0.8297]]),
            '>35': np.array([
                [0.9462, 0.0001, 0.0018, 0.0013, 0.0124, 0.0209, 0.0139, 0.003, 0.0001, 0.0002],
                [0.0939, 0.8581, 0., 0., 0., 0.048, 0., 0., 0., 0.],
                [0.1061, 0., 0.8762, 0.0051, 0.0025, 0.0025, 0.0051, 0.0025, 0., 0.],
                [0.1549, 0., 0., 0.8077, 0.0042, 0.0125, 0.0083, 0.0083, 0., 0.0042],
                [0.3031, 0.0016, 0.0021, 0.0021, 0.6589, 0.0211, 0.0053, 0.0053, 0., 0.0005],
                [0.2746, 0., 0.0028, 0.002, 0.0173, 0.691, 0.0073, 0.0048, 0., 0.0003],
                [0.1115, 0.0003, 0.0009, 0.0003, 0.0059, 0.0068, 0.8714, 0.0025, 0.0003, 0.],
                [0.0775, 0., 0.0015, 0., 0.0058, 0.0044, 0.0044, 0.905, 0., 0.0015],
                [0., 0., 0., 0., 0., 0., 0., 0., 1.0000, 0.],
                [0.1581, 0., 0.0121, 0., 0., 0., 0., 0., 0., 0.8297]])
        },

        # Postpartum switching matrix, 1 to 6 months
        'pp1to6': {
            '<18': np.array([
                [0.9014, 0., 0.0063, 0.001, 0.0126, 0.051, 0.0272, 0.0005, 0., 0.],
                [0., 0.5, 0., 0., 0., 0., 0.5, 0., 0., 0.],
                [0., 0., 1.0000, 0., 0., 0., 0., 0., 0., 0.],
                [0., 0., 0., 1.0000, 0., 0., 0., 0., 0., 0.],
                [0.4, 0., 0., 0., 0.6, 0., 0., 0., 0., 0.],
                [0.0714, 0., 0., 0., 0., 0.9286, 0., 0., 0., 0.],
                [0., 0., 0., 0., 0., 0., 1.0000, 0., 0., 0.],
                [0., 0., 0., 0., 0., 0., 0., 1.0000, 0., 0.],
                [0., 0., 0., 0., 0., 0., 0., 0., 1.0000, 0.],
                [0., 0., 0., 0., 0., 0., 0., 0., 0., 1.0000]]),
            '18-20': np.array([
                [0.8775, 0.0007, 0.0026, 0.0033, 0.0191, 0.0586, 0.0329, 0.0046, 0., 0.0007],
                [0., 1.0000, 0., 0., 0., 0., 0., 0., 0., 0.],
                [0., 0., 1.0000, 0., 0., 0., 0., 0., 0., 0.],
                [0., 0., 0., 1.0000, 0., 0., 0., 0., 0., 0.],
                [0., 0., 0., 0., 0.75, 0.25, 0., 0., 0., 0.],
                [0.0278, 0., 0., 0., 0., 0.9722, 0., 0., 0., 0.],
                [0.0312, 0., 0., 0., 0., 0., 0.9688, 0., 0., 0.],
                [0., 0., 0., 0., 0., 0., 0., 1.0000, 0., 0.],
                [0., 0., 0., 0., 0., 0., 0., 0., 1.0000, 0.],
                [0., 0., 0., 0., 0., 0., 0., 0., 0., 1.0000]]),
            '21-25': np.array([
                [0.8538, 0.0004, 0.0055, 0.0037, 0.0279, 0.0721, 0.0343, 0.0022, 0., 0.],
                [0., 1.0000, 0., 0., 0., 0., 0., 0., 0., 0.],
                [0., 0., 0.9583, 0., 0., 0.0417, 0., 0., 0., 0.],
                [0., 0., 0., 0.5, 0.25, 0.25, 0., 0., 0., 0.],
                [0.0244, 0., 0., 0., 0.9512, 0.0244, 0., 0., 0., 0.],
                [0.0672, 0., 0., 0., 0., 0.9328, 0., 0., 0., 0.],
                [0.0247, 0., 0., 0., 0., 0.0123, 0.963, 0., 0., 0.],
                [0., 0., 0., 0., 0., 0., 0., 1.0000, 0., 0.],
                [0., 0., 0., 0., 0., 0., 0., 0., 1.0000, 0.],
                [0., 0., 0., 0., 0., 0., 0., 0., 0., 1.0000]]),
            '26-35': np.array([
                [0.8433, 0.0008, 0.0065, 0.004, 0.029, 0.0692, 0.039, 0.0071, 0.0001, 0.001],
                [0., 0.5, 0., 0., 0., 0., 0.5, 0., 0., 0.],
                [0.027, 0., 0.9189, 0., 0., 0.027, 0.027, 0., 0., 0.],
                [0.1667, 0., 0., 0.6667, 0., 0., 0.1667, 0., 0., 0.],
                [0.0673, 0., 0., 0., 0.8654, 0.0288, 0.0385, 0., 0., 0.],
                [0.0272, 0., 0.0039, 0., 0.0078, 0.9533, 0.0078, 0., 0., 0.],
                [0.0109, 0., 0., 0., 0.0036, 0., 0.9855, 0., 0., 0.],
                [0.0256, 0., 0., 0., 0., 0.0256, 0., 0.9487, 0., 0.],
                [0., 0., 0., 0., 0., 0., 0., 0., 1.0000, 0.],
                [0., 0., 0., 0., 0., 0., 0., 0., 0., 1.0000]]),
            '>35': np.array([
                [0.8433, 0.0008, 0.0065, 0.004, 0.029, 0.0692, 0.039, 0.0071, 0.0001, 0.001],
                [0., 0.5, 0., 0., 0., 0., 0.5, 0., 0., 0.],
                [0.027, 0., 0.9189, 0., 0., 0.027, 0.027, 0., 0., 0.],
                [0.1667, 0., 0., 0.6667, 0., 0., 0.1667, 0., 0., 0.],
                [0.0673, 0., 0., 0., 0.8654, 0.0288, 0.0385, 0., 0., 0.],
                [0.0272, 0., 0.0039, 0., 0.0078, 0.9533, 0.0078, 0., 0., 0.],
                [0.0109, 0., 0., 0., 0.0036, 0., 0.9855, 0., 0., 0.],
                [0.0256, 0., 0., 0., 0., 0.0256, 0., 0.9487, 0., 0.],
                [0., 0., 0., 0., 0., 0., 0., 0., 1.0000, 0.],
                [0., 0., 0., 0., 0., 0., 0., 0., 0., 1.0000]])
        },

        # Postpartum initiation vectors, 0 to 1 month
        'pp0to1': {
            '<18': np.array([0.9607, 0.0009, 0.0017, 0.0009, 0.0021, 0.0128, 0.0205, 0.0004, 0., 0.]),
            '18-20': np.array([0.9525, 0.0006, 0.0017, 0.0006, 0.0028, 0.0215, 0.0198, 0.0006, 0., 0.]),
            '21-25': np.array([0.9379, 0., 0.0053, 0.0009, 0.0083, 0.0285, 0.0177, 0.0013, 0., 0.]),
            '26-35': np.array([0.9254, 0.0002, 0.0036, 0.0007, 0.0102, 0.0265, 0.0268, 0.004, 0.0022, 0.0004]),
            '>35': np.array([0.9254, 0.0002, 0.0036, 0.0007, 0.0102, 0.0265, 0.0268, 0.004, 0.0022, 0.0004]),
        }
    }
    return raw
    '''

def method_probs():
    '''
    Define "raw" (un-normalized, un-trended) matrices to give transitional probabilities
    from PMA Kenya contraceptive calendar data.

    Probabilities in this function are annual probabilities of initiating (top row), discontinuing (first column),
    continuing (diagonal), or switching methods (all other entries).

    Probabilities at postpartum month 1 are 1 month transitional probabilities
    for starting a method after delivery.

    Probabilities at postpartum month 6 are 5 month transitional probabilities
    for starting or changing methods over the first 6 months postpartum.

    Data from Kenya PMA contraceptive calendars, 2019-2020
    Processed from matrices_kenya_pma_2019_20.csv using process_matrices.py
    '''

    raw = {

        # Main switching matrix: all non-postpartum women
        'annual': {
            '<18': np.array([
                [0.9578, 0.0003, 0.0023, 0.024 , 0.0025, 0.005 , 0.0043, 0.0002, 0.0002, 0.0035],
                [0.5684, 0.0179, 0.0038, 0.0752, 0.2552, 0.0295, 0.0024, 0.0001, 0.0001, 0.0475],
                [0.1187, 0.0001, 0.8034, 0.0471, 0.0173, 0.0021, 0.0003, 0.    , 0.    , 0.0111],
                [0.6347, 0.0006, 0.0016, 0.3171, 0.0078, 0.0131, 0.002 , 0.0001, 0.0001, 0.0229],
                [0.1704, 0.0001, 0.0006, 0.0162, 0.7059, 0.0896, 0.0038, 0.    , 0.    , 0.0135],
                [0.1791, 0.    , 0.0007, 0.0027, 0.0169, 0.7371, 0.0629, 0.    , 0.    , 0.0006],
                [0.1138, 0.    , 0.0144, 0.002 , 0.0006, 0.0302, 0.8386, 0.    , 0.    , 0.0004],
                [0.1352, 0.    , 0.0002, 0.0019, 0.0002, 0.0003, 0.0003, 0.8617, 0.    , 0.0003],
                [0.    , 0.    , 0.    , 0.    , 0.    , 0.    , 0.    , 0.    , 1.    , 0.    ],
                [0.7052, 0.0003, 0.0166, 0.1279, 0.0253, 0.0282, 0.0032, 0.0001, 0.0001, 0.0931]]),
            '18-20': np.array([
                [0.8392, 0.0014, 0.0132, 0.0705, 0.0131, 0.0331, 0.0199, 0.0003, 0.0001, 0.0091],
                [0.3917, 0.2362, 0.0072, 0.3268, 0.0115, 0.0138, 0.0093, 0.0001, 0.    , 0.0033],
                [0.1867, 0.0082, 0.6907, 0.0706, 0.0035, 0.0147, 0.0037, 0.    , 0.    , 0.0219],
                [0.4299, 0.0063, 0.0162, 0.4647, 0.0286, 0.0279, 0.0213, 0.0001, 0.    , 0.0049],
                [0.2567, 0.0005, 0.0031, 0.0339, 0.5704, 0.0974, 0.0262, 0.    , 0.    , 0.0117],
                [0.2396, 0.0002, 0.0047, 0.0134, 0.0189, 0.6235, 0.0971, 0.    , 0.    , 0.0025],
                [0.1203, 0.0001, 0.001 , 0.0057, 0.0246, 0.0458, 0.8005, 0.    , 0.    , 0.002 ],
                [0.    , 0.    , 0.    , 0.    , 0.    , 0.    , 0.    , 1.    , 0.    , 0.    ],
                [0.0612, 0.    , 0.0004, 0.0026, 0.0004, 0.0011, 0.0006, 0.    , 0.9332, 0.0004],
                [0.5869, 0.0079, 0.0513, 0.1252, 0.0303, 0.0183, 0.0228, 0.0001, 0.    , 0.1571]]),
            '21-25': np.array([
                [0.7658, 0.0054, 0.0157, 0.0507, 0.0161, 0.0809, 0.0427, 0.0026, 0.0003, 0.0198],
                [0.4475, 0.1729, 0.1476, 0.0282, 0.0091, 0.0755, 0.0965, 0.0009, 0.0001, 0.0219],
                [0.1748, 0.0125, 0.6072, 0.0684, 0.0151, 0.0648, 0.03  , 0.0004, 0.    , 0.0269],
                [0.3311, 0.011 , 0.0225, 0.5046, 0.0152, 0.0625, 0.0344, 0.0019, 0.0001, 0.0168],
                [0.2285, 0.0069, 0.0112, 0.0189, 0.5645, 0.1011, 0.0465, 0.0115, 0.    , 0.0108],
                [0.1962, 0.0019, 0.0063, 0.0099, 0.0263, 0.6879, 0.0656, 0.0005, 0.    , 0.0054],
                [0.1346, 0.0013, 0.0028, 0.0084, 0.0107, 0.0481, 0.7906, 0.0006, 0.    , 0.003 ],
                [0.1184, 0.0005, 0.0011, 0.0038, 0.0014, 0.0208, 0.0221, 0.83  , 0.    , 0.0019],
                [0.1765, 0.0007, 0.0016, 0.0057, 0.0017, 0.0085, 0.0043, 0.0003, 0.7981, 0.0028],
                [0.5085, 0.0085, 0.0829, 0.0964, 0.0422, 0.12  , 0.04  , 0.0015, 0.0001, 0.0999]]),
            '26-35': np.array([
                [0.7865, 0.0028, 0.0097, 0.0245, 0.0209, 0.0864, 0.0506, 0.0057, 0.0016, 0.0113],
                [0.1941, 0.5082, 0.0085, 0.0392, 0.0435, 0.0802, 0.1139, 0.0011, 0.0002, 0.011 ],
                [0.1255, 0.0019, 0.6694, 0.0287, 0.0362, 0.0787, 0.0313, 0.0108, 0.0002, 0.0172],
                [0.3772, 0.0169, 0.0177, 0.462 , 0.0312, 0.0451, 0.0171, 0.003 , 0.0005, 0.0294],
                [0.1759, 0.0024, 0.0081, 0.0102, 0.6488, 0.0881, 0.052 , 0.0076, 0.0002, 0.0068],
                [0.1732, 0.0022, 0.0081, 0.0087, 0.0257, 0.72  , 0.0565, 0.002 , 0.0004, 0.0031],
                [0.1008, 0.0019, 0.0025, 0.0021, 0.0075, 0.0383, 0.8418, 0.0026, 0.0001, 0.0024],
                [0.0852, 0.0034, 0.0059, 0.0015, 0.014 , 0.0097, 0.0227, 0.8567, 0.0001, 0.0008],
                [0.0304, 0.0001, 0.0003, 0.0009, 0.0004, 0.0019, 0.001 , 0.0001, 0.961 , 0.0042],
                [0.3847, 0.0026, 0.0276, 0.1025, 0.0153, 0.1219, 0.0486, 0.0019, 0.0063, 0.2886]]),
            '>35': np.array([
                [0.9082, 0.0012, 0.0024, 0.0207, 0.0116, 0.0343, 0.014 , 0.0007, 0.002 , 0.0049],
                [0.1334, 0.775 , 0.0004, 0.025 , 0.0015, 0.0366, 0.027 , 0.0002, 0.0002, 0.0007],
                [0.0334, 0.0026, 0.9284, 0.0049, 0.0056, 0.0204, 0.0011, 0.0011, 0.    , 0.0025],
                [0.2519, 0.0098, 0.0006, 0.6864, 0.0064, 0.0079, 0.0218, 0.0001, 0.0003, 0.0148],
                [0.1553, 0.0002, 0.0138, 0.0039, 0.7037, 0.0656, 0.0487, 0.0056, 0.0002, 0.003 ],
                [0.1269, 0.0013, 0.0111, 0.0047, 0.0218, 0.7748, 0.0499, 0.0044, 0.0017, 0.0033],
                [0.0765, 0.0022, 0.0044, 0.0033, 0.0148, 0.0389, 0.8536, 0.0019, 0.0012, 0.0032],
                [0.0605, 0.0001, 0.0013, 0.0007, 0.0006, 0.0126, 0.0063, 0.9143, 0.0001, 0.0034],
                [0.0061, 0.    , 0.    , 0.0001, 0.0001, 0.0002, 0.0027, 0.    , 0.9909, 0.    ],
                [0.2256, 0.0004, 0.0198, 0.0236, 0.038 , 0.0711, 0.0689, 0.0004, 0.0003, 0.5519]])
        },


        # Postpartum switching matrix, 1 to 6 months
        'pp1to6': {
            '<18': np.array([
                [0.7005, 0.    , 0.0054, 0.026 , 0.0172, 0.1096, 0.1413, 0.    ,0.    , 0.    ],
                [0.    , 1.    , 0.    , 0.    , 0.    , 0.    , 0.    , 0.    ,0.    , 0.    ],
                [0.    , 0.    , 1.    , 0.    , 0.    , 0.    , 0.    , 0.    ,0.    , 0.    ],
                [0.    , 0.    , 0.    , 1.    , 0.    , 0.    , 0.    , 0.    ,0.    , 0.    ],
                [0.    , 0.    , 0.    , 0.    , 0.6154, 0.3846, 0.    , 0.    ,0.    , 0.    ],
                [0.0913, 0.    , 0.    , 0.    , 0.    , 0.7858, 0.1229, 0.    ,0.    , 0.    ],
                [0.    , 0.    , 0.    , 0.    , 0.    , 0.    , 1.    , 0.    ,0.    , 0.    ],
                [0.    , 0.    , 0.    , 0.    , 0.    , 0.    , 0.    , 1.    ,0.    , 0.    ],
                [0.    , 0.    , 0.    , 0.    , 0.    , 0.    , 0.    , 0.    ,1.    , 0.    ],
                [0.    , 0.    , 0.    , 0.    , 0.    , 0.    , 0.    , 0.    ,0.    , 1.    ]]),
            '18-20': np.array([
                [0.565 , 0.    , 0.    , 0.0078, 0.0146, 0.2205, 0.192 , 0.    ,0.    , 0.    ],
                [0.    , 1.    , 0.    , 0.    , 0.    , 0.    , 0.    , 0.    ,0.    , 0.    ],
                [0.    , 0.    , 0.6788, 0.    , 0.    , 0.3212, 0.    , 0.    ,0.    , 0.    ],
                [0.    , 0.    , 0.    , 0.397 , 0.    , 0.603 , 0.    , 0.    ,0.    , 0.    ],
                [0.    , 0.    , 0.    , 0.    , 1.    , 0.    , 0.    , 0.    ,0.    , 0.    ],
                [0.    , 0.    , 0.    , 0.    , 0.    , 0.9237, 0.0763, 0.    ,0.    , 0.    ],
                [0.    , 0.    , 0.    , 0.    , 0.    , 0.    , 1.    , 0.    ,0.    , 0.    ],
                [0.    , 0.    , 0.    , 0.    , 0.    , 0.    , 0.    , 1.    ,0.    , 0.    ],
                [0.    , 0.    , 0.    , 0.    , 0.    , 0.    , 0.    , 0.    ,1.    , 0.    ],
                [0.    , 0.    , 0.    , 0.    , 0.    , 0.    , 0.    , 0.    ,0.    , 1.    ]]),
            '21-25': np.array([
                [0.4814, 0.0062, 0.0085, 0.0191, 0.0364, 0.2541, 0.1712, 0.0205, 0.    , 0.0025],
                [0.    , 1.    , 0.    , 0.    , 0.    , 0.    , 0.    , 0.    ,0.    , 0.    ],
                [0.    , 0.    , 0.6549, 0.    , 0.    , 0.3451, 0.    , 0.    ,0.    , 0.    ],
                [0.    , 0.    , 0.    , 0.5075, 0.    , 0.451 , 0.0415, 0.    ,0.    , 0.    ],
                [0.    , 0.    , 0.    , 0.    , 0.6087, 0.32  , 0.0713, 0.    ,0.    , 0.    ],
                [0.0329, 0.    , 0.    , 0.    , 0.    , 0.8558, 0.1014, 0.0098,0.    , 0.    ],
                [0.    , 0.    , 0.    , 0.    , 0.    , 0.    , 1.    , 0.    ,0.    , 0.    ],
                [0.    , 0.    , 0.    , 0.    , 0.    , 0.    , 0.    , 1.    ,0.    , 0.    ],
                [0.    , 0.    , 0.    , 0.    , 0.    , 0.    , 0.    , 0.    ,1.    , 0.    ],
                [0.    , 0.    , 0.    , 0.    , 0.    , 0.3303, 0.    , 0.    ,0.    , 0.6697]]),
            '26-35': np.array([
                [0.5309, 0.    , 0.0128, 0.0119, 0.0355, 0.2012, 0.1932, 0.0144,0.    , 0.    ],
                [0.    , 0.8094, 0.    , 0.    , 0.    , 0.1906, 0.    , 0.    ,0.    , 0.    ],
                [0.    , 0.    , 0.9214, 0.    , 0.    , 0.0786, 0.    , 0.    ,0.    , 0.    ],
                [0.096 , 0.    , 0.    , 0.8052, 0.    , 0.0704, 0.    , 0.    ,0.    , 0.0285],
                [0.    , 0.    , 0.    , 0.    , 0.7361, 0.1569, 0.107 , 0.    ,0.    , 0.    ],
                [0.0445, 0.    , 0.    , 0.    , 0.    , 0.9078, 0.035 , 0.    ,0.0127, 0.    ],
                [0.0063, 0.    , 0.    , 0.    , 0.0052, 0.014 , 0.9746, 0.    ,0.    , 0.    ],
                [0.    , 0.    , 0.    , 0.    , 0.    , 0.    , 0.    , 1.    ,0.    , 0.    ],
                [0.2318, 0.    , 0.    , 0.    , 0.    , 0.    , 0.    , 0.    ,0.7682, 0.    ],
                [0.    , 0.    , 0.    , 0.    , 0.    , 0.    , 0.    , 0.    ,0.    , 1.    ]]),
            '>35': np.array([
                [0.6572, 0.    , 0.0115, 0.0184, 0.0639, 0.1318, 0.1068, 0.0031,0.0047, 0.0025],
                [0.    , 1.    , 0.    , 0.    , 0.    , 0.    , 0.    , 0.    ,0.    , 0.    ],
                [0.    , 0.    , 1.    , 0.    , 0.    , 0.    , 0.    , 0.    ,0.    , 0.    ],
                [0.4391, 0.    , 0.    , 0.5609, 0.    , 0.    , 0.    , 0.    ,0.    , 0.    ],
                [0.    , 0.    , 0.    , 0.    , 1.    , 0.    , 0.    , 0.    ,0.    , 0.    ],
                [0.    , 0.    , 0.    , 0.    , 0.    , 1.    , 0.    , 0.    ,0.    , 0.    ],
                [0.0392, 0.    , 0.    , 0.    , 0.    , 0.    , 0.9608, 0.    ,0.    , 0.    ],
                [0.    , 0.    , 0.    , 0.    , 0.    , 0.    , 0.    , 1.    ,0.    , 0.    ],
                [0.    , 0.    , 0.    , 0.    , 0.    , 0.    , 0.    , 0.    ,1.    , 0.    ],
                [0.    , 0.    , 0.    , 0.    , 0.    , 0.    , 0.    , 0.    ,0.    , 1.    ]])
        },

        # Postpartum initiation vectors, 0 to 1 month
        'pp0to1': {
            '<18': np.array([0.801 , 0.    , 0.0052, 0.0099, 0.0089, 0.0508, 0.1243, 0.    ,0.    , 0.    ]),
            '18-20': np.array([0.7849, 0.    , 0.0066, 0.0134, 0.0082, 0.0793, 0.1007, 0.0038, 0.    , 0.0033]),
            '21-25': np.array([0.7252, 0.003 , 0.0104, 0.0151, 0.0108, 0.1242, 0.1068, 0.0015, 0.    , 0.0029]),
            '26-35': np.array([0.7706, 0.004 , 0.011 , 0.0121, 0.0142, 0.0835, 0.0829, 0.0095,0.0092, 0.0031]),
            '>35': np.array([0.8013, 0.    , 0.0037, 0.0093, 0.0059, 0.0594, 0.0622, 0.0075, 0.0406, 0.0101]),
        }
    }

    return raw


def barriers():
    ''' Reasons for nonuse -- taken from Kenya DHS 2014. '''

    barriers = sc.odict({
        'No need': 40.3,
        'Opposition': 22.7,
        'Knowledge': 3.5,
        'Access': 13.4,
        'Health': 32.5,
    })

    barriers[:] /= barriers[:].sum()  # Ensure it adds to 1
    return barriers


# %% Make and validate parameters

def make_pars():
    '''
    Take all parameters and construct into a dictionary
    '''

    # Scalar parameters and filenames
    pars = scalar_pars()
    pars['filenames'] = filenames()

    # Demographics and pregnancy outcome
    pars['age_pyramid'] = age_pyramid()
    pars['age_mortality'] = age_mortality()
    pars['maternal_mortality'] = maternal_mortality()
    pars['infant_mortality'] = infant_mortality()
    pars['miscarriage_rates'] = miscarriage()
    pars['stillbirth_rate'] = stillbirth()

    # Fecundity
    pars['age_fecundity'] = female_age_fecundity()
    pars['fecundity_ratio_nullip'] = fecundity_ratio_nullip()
    pars['lactational_amenorrhea'] = lactational_amenorrhea()

    # Pregnancy exposure
    pars['sexual_activity'] = sexual_activity()
    pars['sexual_activity_pp'] = sexual_activity_pp()
    pars['debut_age'] = debut_age()
    pars['exposure_age'] = exposure_age()
    pars['exposure_parity'] = exposure_parity()
    pars['spacing_pref'] = birth_spacing_pref()

    # Contraceptive methods
    pars['methods'] = methods()
    pars['methods']['raw'] = method_probs()
    pars['barriers'] = barriers()

    return pars<|MERGE_RESOLUTION|>--- conflicted
+++ resolved
@@ -45,10 +45,6 @@
         'breastfeeding_dur_mu': 11.4261936291137,  # Location parameter of gumbel distribution. Requires children's recode DHS file, see data_processing/breastfeedin_stats.R
         'breastfeeding_dur_beta': 7.5435309020483, # Location parameter of gumbel distribution. Requires children's recode DHS file, see data_processing/breastfeedin_stats.R 
         'max_lam_dur': 5,  # Duration of lactational amenorrhea
-<<<<<<< HEAD
-        ### NOTE: These were copied from Senegal just to enable the manual_calibration script to run. These values need to be verified.
-=======
->>>>>>> cfd99f3c
         'short_int': 24,  # Duration of a short birth interval between live births in months
         'low_age_short_int': 0,  # age limit for tracking the age-specific short birth interval
         'high_age_short_int': 20,  # age limit for tracking the age-specific short birth interval
