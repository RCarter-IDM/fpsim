'''
Set the parameters for FPsim, specifically for Kenya.
'''

import numpy as np
import pandas as pd
import sciris as sc
from scipy import interpolate as si
from .. import defaults as fpd
from .. import utils as fpu
# %% Housekeeping

thisdir = sc.path(sc.thisdir())  # For loading CSV files


def scalar_pars():
    scalar_pars = {
        # Basic parameters
        'location': 'kenya',
        'n_agents': 1_000,  # Number of agents
        'scaled_pop': None,  # Scaled population / total population size
        'start_year': 1960,  # Start year of simulation
        'end_year': 2020,  # End year of simulation
        'timestep': 1,  # The simulation timestep in months
        'method_timestep': 1,  # How many simulation timesteps to go for every method update step
        'seed': 1,  # Random seed
        'verbose': 1,  # How much detail to print during the simulation
        'track_switching': 0,  # Whether to track method switching
        'track_as': 0,  # Whether to track age-specific channels
        'short_int': 24,  # Duration of a short birth interval between live births in months
        'low_age_short_int': 0,  # age limit for tracking the age-specific short birth interval
        'high_age_short_int': 20,  # age limit for tracking the age-specific short birth interval

        # Age limits (in years)
        'method_age': 15,
        'age_limit_fecundity': 50,
        'max_age': 99,

        # Durations (in months)
        'switch_frequency': 12,  # How frequently to check for changes to contraception
        'end_first_tri': 3,
        'preg_dur_low': 9,
        'preg_dur_high': 9,
        'postpartum_dur': 23,
        'breastfeeding_dur_mu': 11.4261936291137,  # Location parameter of gumbel distribution. Requires children's recode DHS file, see data_processing/breastfeedin_stats.R
        'breastfeeding_dur_beta': 7.5435309020483, # Location parameter of gumbel distribution. Requires children's recode DHS file, see data_processing/breastfeedin_stats.R 
        'max_lam_dur': 5,  # Duration of lactational amenorrhea
        'short_int': 24,  # Duration of a short birth interval between live births in months
        'low_age_short_int': 0,  # age limit for tracking the age-specific short birth interval
        'high_age_short_int': 20,  # age limit for tracking the age-specific short birth interval

        # Pregnancy outcomes
        'abortion_prob': 0.201,
        # From https://bmcpregnancychildbirth.biomedcentral.com/articles/10.1186/s12884-015-0621-1, % of all pregnancies calculated
        'twins_prob': 0.016,  # From https://journals.plos.org/plosone/article?id=10.1371/journal.pone.0025239
        'LAM_efficacy': 0.98,  # From Cochrane review: https://www.ncbi.nlm.nih.gov/pmc/articles/PMC6823189/
        'maternal_mortality_factor': 1,

        # Fecundity and exposure
        'fecundity_var_low': 0.7,
        'fecundity_var_high': 1.1,
        'high_parity': 1,
        'high_parity_nonuse': 1,
        'primary_infertility': 0.05,
        'exposure_factor': 1.0,  # Overall exposure correction factor
        'restrict_method_use': 0, # If 1, only allows agents to select methods when sexually active within 12 months
                                   # and at fated debut age.  Contraceptive matrix probs must be changed to turn on

        # MCPR
        'mcpr_growth_rate': 0.02,  # The year-on-year change in MCPR after the end of the data
        'mcpr_max': 0.90,  # Do not allow MCPR to increase beyond this
        'mcpr_norm_year': 2020,  # Year to normalize MCPR trend to 1
        'mcpr_norm_year': 2020,  # Year to normalize MCPR trend to 1
    }
    return scalar_pars


def data2interp(data, ages, normalize=False):
    ''' Convert unevenly spaced data into an even spline interpolation '''
    model = si.interp1d(data[0], data[1])
    interp = model(ages)
    if normalize:
        interp = np.minimum(1, np.maximum(0, interp))
    return interp


# TODO- these need to be changed for Kenya calibration and commented with their data source
def filenames():
    ''' Data files for use with calibration, etc -- not needed for running a sim '''
    files = {}
    files['base'] = sc.thisdir(aspath=True) / 'kenya'
    files['basic_dhs'] = 'basic_dhs.yaml' # From World Bank https://data.worldbank.org/indicator/SH.STA.MMRT?locations=KE
    files['popsize'] = 'popsize.csv' # Downloaded from World Bank: https://data.worldbank.org/indicator/SP.POP.TOTL?locations=KE
    files['mcpr'] = 'cpr.csv'  # From UN Population Division Data Portal, married women 1970-1986, all women 1990-2030
    files['tfr'] = 'kenya_tfr.csv'   # From World Bank https://data.worldbank.org/indicator/SP.DYN.TFRT.IN?locations=KE
<<<<<<< HEAD
    files['asfr'] = 'kenya_asfr.csv' # From UN World Population Prospects 2022: https://population.un.org/wpp/Download/Standard/Fertility/
    files['ageparity'] = 'kenya_ageparity.csv' # Choose from either DHS 2014 or PMA 2022
    #files['spacing'] = 'BirthSpacing.obj'
    #files['methods'] = 'Method_v312.csv'
=======
    files['asfr'] = 'asfr.csv' # From UN World Population Prospects 2022: https://population.un.org/wpp/Download/Standard/Fertility/
    files['skyscrapers'] = 'skyscrapers.csv' # Choose from either DHS 2014 or PMA 2022
    files['spacing'] = 'birth_spacing_dhs.csv'
    files['methods'] = 'mix.csv'
    files['afb'] = 'afb.table.csv'
    files['use'] = 'use.csv'
>>>>>>> e3c81ed3
    return files


# %% Demographics and pregnancy outcome

def age_pyramid():
    '''
    Starting age bin, male population, female population
    Data are from World Population Prospects
    https://population.un.org/wpp/Download/Standard/Population/
     '''
    pyramid = np.array([[0, 801895, 800503],  # Kenya 1960
                        [5, 620524, 625424],
                        [10, 463547, 464020],
                        [15, 333241, 331921],
                        [20, 307544, 309057],
                        [25, 292141, 287621],
                        [30, 247826, 236200],
                        [35, 208416, 190234],
                        [40, 177914, 162057],
                        [45, 156771, 138943],
                        [50, 135912, 123979],
                        [55, 108653, 111939],
                        [60, 85407, 94582],
                        [65, 61664, 71912],
                        [70, 40797, 49512],
                        [75, 22023, 29298],
                        [80, 11025, 17580],
                        ], dtype=float)

    return pyramid


def urban_proportion():
    """Load information about the proportion of people who live in an urban setting"""
    urban_data = pd.read_csv(thisdir / 'kenya' / 'urban.csv')
    return urban_data["mean"][0]  # Return this value as a float


def age_mortality():
    '''
    Age-dependent mortality rates taken from UN World Population Prospects 2022.  From probability of dying each year.
    https://population.un.org/wpp/
    Used CSV WPP2022_Life_Table_Complete_Medium_Female_1950-2021, Kenya, 2010
    Used CSV WPP2022_Life_Table_Complete_Medium_Male_1950-2021, Kenya, 2010
    Mortality rate trend from crude death rate per 1000 people, also from UN Data Portal, 1950-2030:
    https://population.un.org/dataportal/data/indicators/59/locations/404/start/1950/end/2030/table/pivotbylocation
    Projections go out until 2030, but the csv file can be manually adjusted to remove any projections and stop at your desired year
    '''
    data_year = 2010
    mortality_data = pd.read_csv(thisdir / 'kenya' / 'mortality_prob.csv')
    mortality_trend = pd.read_csv(thisdir / 'kenya' / 'mortality_trend.csv')

    mortality = {
        'ages': mortality_data['age'].to_numpy(),
        'm': mortality_data['male'].to_numpy(),
        'f': mortality_data['female'].to_numpy()
    }

    mortality['year'] = mortality_trend['year'].to_numpy()
    mortality['probs'] = mortality_trend['crude_death_rate'].to_numpy()
    trend_ind = np.where(mortality['year'] == data_year)
    trend_val = mortality['probs'][trend_ind]

    mortality['probs'] /= trend_val  # Normalize around data year for trending
    m_mortality_spline_model = si.splrep(x=mortality['ages'],
                                         y=mortality['m'])  # Create a spline of mortality along known age bins
    f_mortality_spline_model = si.splrep(x=mortality['ages'], y=mortality['f'])
    m_mortality_spline = si.splev(fpd.spline_ages,
                                  m_mortality_spline_model)  # Evaluate the spline along the range of ages in the model with resolution
    f_mortality_spline = si.splev(fpd.spline_ages, f_mortality_spline_model)
    m_mortality_spline = np.minimum(1, np.maximum(0, m_mortality_spline))  # Normalize
    f_mortality_spline = np.minimum(1, np.maximum(0, f_mortality_spline))

    mortality['m_spline'] = m_mortality_spline
    mortality['f_spline'] = f_mortality_spline

    return mortality


def maternal_mortality():
    '''
    From World Bank indicators for maternal mortality ratio (modeled estimate) per 100,000 live births:
    https://data.worldbank.org/indicator/SH.STA.MMRT?locations=KE
    '''

    data = np.array([
        [2000, 708],
        [2001, 702],
        [2002, 692],
        [2003, 678],
        [2004, 653],
        [2005, 618],
        [2006, 583],
        [2007, 545],
        [2008, 513],
        [2009, 472],
        [2010, 432],
        [2011, 398],
        [2012, 373],
        [2013, 364],
        [2014, 358],
        [2015, 353],
        [2016, 346],
        [2017, 342],

    ])

    maternal_mortality = {}
    maternal_mortality['year'] = data[:, 0]
    maternal_mortality['probs'] = data[:, 1] / 100000  # ratio per 100,000 live births
    # maternal_mortality['ages'] = np.array([16, 17,   19, 22,   25, 50])
    # maternal_mortality['age_probs'] = np.array([2.28, 1.63, 1.3, 1.12, 1.0, 1.0]) #need to be added

    return maternal_mortality


def infant_mortality():
    '''
    From World Bank indicators for infant mortality (< 1 year) for Kenya, per 1000 live births
    From API_SP.DYN.IMRT.IN_DS2_en_excel_v2_1495452.numbers
    Adolescent increased risk of infant mortality gradient taken
    from Noori et al for Sub-Saharan African from 2014-2018.  Odds ratios with age 23-25 as reference group:
    https://www.medrxiv.org/content/10.1101/2021.06.10.21258227v1
    '''

    data = np.array([
        [1960, 118.1],
        [1961, 113.7],
        [1962, 109.8],
        [1963, 106.5],
        [1964, 103.8],
        [1965, 101.6],
        [1966, 99.8],
        [1967, 98.0],
        [1968, 96.3],
        [1969, 94.5],
        [1970, 92.6],
        [1971, 90.8],
        [1972, 88.8],
        [1973, 86.7],
        [1974, 84.5],
        [1975, 82.2],
        [1976, 79.8],
        [1977, 77.4],
        [1978, 75.0],
        [1979, 72.7],
        [1980, 70.5],
        [1981, 68.5],
        [1982, 66.7],
        [1983, 65.1],
        [1984, 63.8],
        [1985, 62.9],
        [1986, 62.4],
        [1987, 62.4],
        [1988, 62.8],
        [1989, 63.7],
        [1990, 64.8],
        [1991, 66.1],
        [1992, 67.2],
        [1993, 67.9],
        [1994, 68.0],
        [1995, 67.6],
        [1996, 66.5],
        [1997, 65.1],
        [1998, 63.5],
        [1999, 61.7],
        [2000, 59.7],
        [2001, 57.6],
        [2002, 55.4],
        [2003, 53.1],
        [2004, 50.7],
        [2005, 48.1],
        [2006, 45.8],
        [2007, 43.8],
        [2008, 41.4],
        [2009, 40.3],
        [2010, 39.4],
        [2011, 38.6],
        [2012, 38.2],
        [2013, 37.5],
        [2014, 36.5],
        [2015, 35.3],
        [2016, 34.5],
        [2017, 33.9],
        [2018, 32.8],
        [2019, 31.9]
    ])

    infant_mortality = {}
    infant_mortality['year'] = data[:, 0]
    infant_mortality['probs'] = data[:, 1] / 1000  # Rate per 1000 live births, used after stillbirth is filtered out
    infant_mortality['ages'] = np.array([16, 17, 19, 22, 25, 50])
    infant_mortality['age_probs'] = np.array([2.28, 1.63, 1.3, 1.12, 1.0, 1.0])

    return infant_mortality


def miscarriage():
    '''
    Returns a linear interpolation of the likelihood of a miscarriage
    by age, taken from data from Magnus et al BMJ 2019: https://pubmed.ncbi.nlm.nih.gov/30894356/
    Data to be fed into likelihood of continuing a pregnancy once initialized in model
    Age 0 and 5 set at 100% likelihood.  Age 10 imputed to be symmetrical with probability at age 45 for a parabolic curve
    '''
    miscarriage_rates = np.array([[0, 5, 10, 15, 20, 25, 30, 35, 40, 45, 50],
                                  [1, 1, 0.569, 0.167, 0.112, 0.097, 0.108, 0.167, 0.332, 0.569, 0.569]])
    miscarriage_interp = data2interp(miscarriage_rates, fpd.spline_preg_ages)
    return miscarriage_interp


def stillbirth():
    '''
    From Report of the UN Inter-agency Group for Child Mortality Estimation, 2020
    https://childmortality.org/wp-content/uploads/2020/10/UN-IGME-2020-Stillbirth-Report.pdf

    Age adjustments come from an extension of Noori et al., which were conducted June 2022.
    '''

    data = np.array([
        [2000, 22.5],
        [2010, 20.6],
        [2019, 19.7],
    ])

    stillbirth_rate = {}
    stillbirth_rate['year'] = data[:, 0]
    stillbirth_rate['probs'] = data[:, 1] / 1000  # Rate per 1000 total births
    stillbirth_rate['ages'] = np.array([15, 16, 17, 19, 20, 28, 31, 36, 50])
    stillbirth_rate['age_probs'] = np.array([3.27, 1.64, 1.85, 1.39, 0.89, 1.0, 1.5, 1.55, 1.78])  # odds ratios

    return stillbirth_rate


# %% Fecundity

def female_age_fecundity():
    '''
    Use fecundity rates from PRESTO study: https://www.ncbi.nlm.nih.gov/pmc/articles/PMC5712257/
    Fecundity rate assumed to be approximately linear from onset of fecundity around age 10 (average age of menses 12.5) to first data point at age 20
    45-50 age bin estimated at 0.10 of fecundity of 25-27 yr olds
    '''
    fecundity = {
        'bins': np.array([0., 5, 10, 15, 20, 25, 28, 31, 34, 37, 40, 45, 50, 55, 60, 65, 70, 75, 80, 85, 90, 95, 99]),
        'f': np.array([0., 0, 0, 65, 70.8, 79.3, 77.9, 76.6, 74.8, 67.4, 55.5, 7.9, 0, 0, 0, 0, 0, 0, 0, 0, 0, 0, 0])}
    fecundity[
        'f'] /= 100  # Conceptions per hundred to conceptions per woman over 12 menstrual cycles of trying to conceive

    fecundity_interp_model = si.interp1d(x=fecundity['bins'], y=fecundity['f'])
    fecundity_interp = fecundity_interp_model(fpd.spline_preg_ages)
    fecundity_interp = np.minimum(1, np.maximum(0, fecundity_interp))  # Normalize to avoid negative or >1 values

    return fecundity_interp


def fecundity_ratio_nullip():
    '''
    Returns an array of fecundity ratios for a nulliparous woman vs a gravid woman
    from PRESTO study: https://www.ncbi.nlm.nih.gov/pmc/articles/PMC5712257/
    Approximates primary infertility and its increasing likelihood if a woman has never conceived by age
    '''
    fecundity_ratio_nullip = np.array([[0, 5, 10, 12.5, 15, 18, 20, 25, 30, 34, 37, 40, 45, 50],
                                       [1, 1, 1, 1, 1, 1, 1, 0.96, 0.95, 0.71, 0.73, 0.42, 0.42, 0.42]])
    fecundity_nullip_interp = data2interp(fecundity_ratio_nullip, fpd.spline_preg_ages)

    return fecundity_nullip_interp


def lactational_amenorrhea():
    '''
    Returns an array of the percent of breastfeeding women by month postpartum 0-11 months who meet criteria for LAM:
    Exclusively breastfeeding (bf + water alone), menses have not returned.  Extended out 5-11 months to better match data
    as those women continue to be postpartum insusceptible.
    From DHS Kenya 2014 calendar data
    '''
    data = np.array([
        [0, 0.9557236],
        [1, 0.8889493],
        [2, 0.7040052],
        [3, 0.5332317],
        [4, 0.4115276],
        [5, 0.2668908],
        [6, 0.1364079],
        [7, 0.0571638],
        [8, 0.0025502],
        [9, 0.0259570],
        [10, 0.0072750],
        [11, 0.0046938],
    ])

    lactational_amenorrhea = {}
    lactational_amenorrhea['month'] = data[:, 0]
    lactational_amenorrhea['rate'] = data[:, 1]

    return lactational_amenorrhea


# %% Pregnancy exposure

def sexual_activity():
    '''
    Returns a linear interpolation of rates of female sexual activity, defined as
    percentage women who have had sex within the last four weeks.
    From STAT Compiler DHS https://www.statcompiler.com/en/
    Using indicator "Timing of sexual intercourse"
    Includes women who have had sex "within the last four weeks"
    Excludes women who answer "never had sex", probabilities are only applied to agents who have sexually debuted
    Data taken from 2018 DHS, no trend over years for now
    Onset of sexual activity probabilities assumed to be linear from age 10 to first data point at age 15
    '''

    sexually_active = np.array([[0, 5, 10, 15, 20, 25, 30, 35, 40, 45, 50],
                                [0, 0, 0, 31.4, 55.0, 64.4, 69.6, 65.3, 60.7, 57.4, 57.4]])

    sexually_active[1] /= 100  # Convert from percent to rate per woman
    activity_ages = sexually_active[0]
    activity_interp_model = si.interp1d(x=activity_ages, y=sexually_active[1])
    activity_interp = activity_interp_model(fpd.spline_preg_ages)  # Evaluate interpolation along resolution of ages

    return activity_interp


def sexual_activity_pp():
    '''
    Returns an array of monthly likelihood of having resumed sexual activity within 0-35 months postpartum
    Uses 2014 Kenya DHS individual recode (postpartum (v222), months since last birth, and sexual activity within 30 days.
    Data is weighted.
    Limited to 23 months postpartum (can use any limit you want 0-23 max)
    Postpartum month 0 refers to the first month after delivery
    TODO-- Add code for processing this for other countries to data_processing
    '''

    postpartum_sex = np.array([
        [0, 0.08453],
        [1, 0.08870],
        [2, 0.40634],
        [3, 0.58030],
        [4, 0.52688],
        [5, 0.60641],
        [6, 0.58103],
        [7, 0.72973],
        [8, 0.62647],
        [9, 0.73497],
        [10, 0.60254],
        [11, 0.75723],
        [12, 0.73159],
        [13, 0.68409],
        [14, 0.74925],
        [15, 0.74059],
        [16, 0.70051],
        [17, 0.78479],
        [18, 0.74965],
        [19, 0.79351],
        [20, 0.77338],
        [21, 0.70340],
        [22, 0.72395],
        [23, 0.72202]
    ])



    postpartum_activity = {}
    postpartum_activity['month'] = postpartum_sex[:, 0]
    postpartum_activity['percent_active'] = postpartum_sex[:, 1]

    return postpartum_activity


def debut_age():
    '''
    Returns an array of weighted probabilities of sexual debut by a certain age 10-45.
    Data taken from DHS variable v531 (imputed age of sexual debut, imputed with data from age at first union)
    Use sexual_debut_age_probs.py under locations/data_processing to output for other DHS countries
    '''

    sexual_debut = np.array([
        [10.0, 0.008404629256166524],
        [11.0, 0.006795048697926663],
        [12.0, 0.026330525753311643],
        [13.0, 0.04440278185223372],
        [14.0, 0.08283157906888061],
        [15.0, 0.14377365580688461],
        [16.0, 0.13271744734209995],
        [17.0, 0.11915611658325072],
        [18.0, 0.13735481818469894],
        [19.0, 0.0841039265081519],
        [20.0, 0.07725867074164659],
        [21.0, 0.03982337306065369],
        [22.0, 0.031195559243867545],
        [23.0, 0.020750304422300126],
        [24.0, 0.014468030815585422],
        [25.0, 0.010870195645684769],
        [26.0, 0.007574195696769944],
        [27.0, 0.0034378402773621282],
        [28.0, 0.0031344552061394622],
        [29.0, 0.0018168079578966389],
        [30.0, 0.001385356426809007],
        [31.0, 0.0004912818135032509],
        [32.0, 0.00045904179812542576],
        [33.0, 0.0005049625590548578],
        [34.0, 0.000165858204720886],
        [35.0, 0.00019259487032758347],
        [36.0, 0.0002126920535675137],
        [37.0, 8.84428869703282e-05],
        [38.0, 5.07209448615522e-05],
        [39.0, 6.555458199225806e-05],
        [41.0, 0.00013980442816424654],
        [44.0, 4.372731039149624e-05]])

    debut_age = {}
    debut_age['ages'] = sexual_debut[:, 0]
    debut_age['probs'] = sexual_debut[:, 1]

    return debut_age


def exposure_age():
    '''
    Returns an array of experimental factors to be applied to account for
    residual exposure to either pregnancy or live birth by age.  Exposure to pregnancy will
    increase factor number and residual likelihood of avoiding live birth (mostly abortion,
    also miscarriage), will decrease factor number
    '''
    exposure_correction_age = np.array([[0, 5, 10, 12.5, 15, 18, 20, 25, 30, 35, 40, 45, 50],
                                        [1, 1, 1, 1, 1, 1, 1, 1, 1, 1, 1, 1, 1]])
    exposure_age_interp = data2interp(exposure_correction_age, fpd.spline_preg_ages)

    return exposure_age_interp


def exposure_parity():
    '''
    Returns an array of experimental factors to be applied to account for residual exposure to either pregnancy
    or live birth by parity.
    '''
    exposure_correction_parity = np.array([[0, 1, 2, 3, 4, 5, 6, 7, 8, 9, 10, 11, 12, 20],
                                           [1, 1, 1, 1, 1, 1, 1, 0.8, 0.5, 0.3, 0.15, 0.10, 0.05, 0.01]])
    exposure_parity_interp = data2interp(exposure_correction_parity, fpd.spline_parities)

    return exposure_parity_interp


def birth_spacing_pref():
    '''
    Returns an array of birth spacing preferences by closest postpartum month.
    Applied to postpartum pregnancy likelihoods.

    NOTE: spacing bins must be uniform!
    '''
    postpartum_spacing = np.array([
        [0, 1],
        [3, 1],
        [6, 1],
        [9, 1],
        [12, 1],
        [15, 1],
        [18, 1],
        [21, 1],
        [24, 1],
        [27, 1],
        [30, 1],
        [33, 1],
        [36, 1],
    ])

    # Calculate the intervals and check they're all the same
    intervals = np.diff(postpartum_spacing[:, 0])
    interval = intervals[0]
    assert np.all(
        intervals == interval), f'In order to be computed in an array, birth spacing preference bins must be equal width, not {intervals}'
    pref_spacing = {}
    pref_spacing['interval'] = interval  # Store the interval (which we've just checked is always the same)
    pref_spacing['n_bins'] = len(intervals)  # Actually n_bins - 1, but we're counting 0 so it's OK
    pref_spacing['months'] = postpartum_spacing[:, 0]
    pref_spacing['preference'] = postpartum_spacing[:, 1]  # Store the actual birth spacing data

    return pref_spacing


# %% Contraceptive methods

def methods():
    '''
    Names, indices, modern/traditional flag, and efficacies of contraceptive methods -- see also parameters.py
    Efficacy from Guttmacher, fp_prerelease/docs/gates_review/contraceptive-failure-rates-in-developing-world_1.pdf
    BTL failure rate from general published data
    Pooled efficacy rates for all women in this study: https://www.ncbi.nlm.nih.gov/pmc/articles/PMC4970461/
    '''

    # Define method data
    data = {  # Index, modern, efficacy
        'None': [0, False, 0.000],
        'Withdrawal': [1, False, 0.866],
        'Other traditional': [2, False, 0.861],
        # 1/2 periodic abstinence, 1/2 other traditional approx.  Using rate from periodic abstinence
        'Condoms': [3, True, 0.946],
        'Pill': [4, True, 0.945],
        'Injectables': [5, True, 0.983],
        'Implants': [6, True, 0.994],
        'IUDs': [7, True, 0.986],
        'BTL': [8, True, 0.995],
        'Other modern': [9, True, 0.880],
        # SDM makes up about 1/2 of this, perfect use is 95% and typical is 88%.  EC also included here, efficacy around 85% https : //www.aafp.org/afp/2004/0815/p707.html
    }

    keys = data.keys()
    methods = {}
    methods['map'] = {k: data[k][0] for k in keys}
    methods['modern'] = {k: data[k][1] for k in keys}
    methods['eff'] = {k: data[k][2] for k in keys}

    # Age bins for different method switching matrices -- duplicated in defaults.py
    methods['age_map'] = {
        '<18': [0, 18],
        '18-20': [18, 20],
        '21-25': [20, 25],
        '26-35': [25, 35],
        '>35': [35, fpd.max_age + 1],  # +1 since we're using < rather than <=
    }

    # Data on trend in CPR over time in from Kenya, in %.
    # Taken from UN Population Division Data Portal, married women 1970-1986, all women 1990-2030
    # https://population.un.org/dataportal/data/indicators/1/locations/404/start/1950/end/2040/table/pivotbylocation
    # Projections go out until 2030, but the csv file can be manually adjusted to remove any projections and stop at your desired year
    cpr_data = pd.read_csv(thisdir / 'kenya' / 'cpr.csv')
    methods['mcpr_years'] = cpr_data['year'].to_numpy()
    methods['mcpr_rates'] = cpr_data['cpr'].to_numpy() / 100  # convert from percent to rate

    return methods


'''
For reference
def method_probs_senegal():
    
    It does leave Senegal matrices in place in the Kenya file for now. 
    We may want to test with these as we work through scenarios and calibration. 
    
    Define "raw" (un-normalized, un-trended) matrices to give transitional probabilities
    from 2018 DHS Senegal contraceptive calendar data.

    Probabilities in this function are annual probabilities of initiating (top row), discontinuing (first column),
    continuing (diagonal), or switching methods (all other entries).

    Probabilities at postpartum month 1 are 1 month transitional probabilities
    for starting a method after delivery.

    Probabilities at postpartum month 6 are 5 month transitional probabilities
    for starting or changing methods over the first 6 months postpartum.

    Data from Senegal DHS contraceptive calendars, 2017 and 2018 combined
    

    raw = {

        # Main switching matrix: all non-postpartum women
        'annual': {
            '<18': np.array([
                [0.9953, 0., 0.0002, 0.0012, 0.0002, 0.0017, 0.0014, 0.0001, 0., 0.],
                [0., 1.0000, 0., 0., 0., 0., 0., 0., 0., 0.],
                [0.0525, 0., 0.9475, 0., 0., 0., 0., 0., 0., 0.],
                [0.307, 0., 0., 0.693, 0., 0., 0., 0., 0., 0.],
                [0.5358, 0., 0., 0., 0.3957, 0.0685, 0., 0., 0., 0.],
                [0.3779, 0., 0., 0., 0.0358, 0.5647, 0.0216, 0., 0., 0.],
                [0.2003, 0., 0., 0., 0., 0., 0.7997, 0., 0., 0.],
                [0., 0., 0., 0., 0., 0., 0., 1.0000, 0., 0.],
                [0., 0., 0., 0., 0., 0., 0., 0., 1.0000, 0.],
                [0., 0., 0., 0., 0., 0., 0., 0., 0., 1.0000]]),
            '18-20': np.array([
                [0.9774, 0., 0.0014, 0.0027, 0.0027, 0.0104, 0.0048, 0.0003, 0., 0.0003],
                [0., 1.0000, 0., 0., 0., 0., 0., 0., 0., 0.],
                [0.3216, 0., 0.6784, 0., 0., 0., 0., 0., 0., 0.],
                [0.182, 0., 0., 0.818, 0., 0., 0., 0., 0., 0.],
                [0.4549, 0., 0., 0., 0.4754, 0.0463, 0.0234, 0., 0., 0.],
                [0.4389, 0., 0.0049, 0.0099, 0.0196, 0.5218, 0.0049, 0., 0., 0.],
                [0.17, 0., 0., 0., 0., 0.0196, 0.8103, 0., 0., 0.],
                [0.1607, 0., 0., 0., 0., 0., 0., 0.8393, 0., 0.],
                [0., 0., 0., 0., 0., 0., 0., 0., 1.0000, 0.],
                [0.4773, 0., 0., 0.4773, 0., 0., 0., 0., 0., 0.0453]]),
            '21-25': np.array([
                [0.9581, 0.0001, 0.0011, 0.0024, 0.0081, 0.0184, 0.0108, 0.0006, 0., 0.0004],
                [0.4472, 0.5528, 0., 0., 0., 0., 0., 0., 0., 0.],
                [0.2376, 0., 0.7624, 0., 0., 0., 0., 0., 0., 0.],
                [0.1896, 0., 0.0094, 0.754, 0.0094, 0., 0.0188, 0., 0., 0.0188],
                [0.3715, 0.003, 0.003, 0., 0.5703, 0.0435, 0.0088, 0., 0., 0.],
                [0.3777, 0., 0.0036, 0.0036, 0.0258, 0.5835, 0.0036, 0.0024, 0., 0.],
                [0.137, 0., 0., 0.003, 0.0045, 0.0045, 0.848, 0.003, 0., 0.],
                [0.1079, 0., 0., 0., 0.0445, 0., 0.0225, 0.8251, 0., 0.],
                [0., 0., 0., 0., 0., 0., 0., 0., 1.0000, 0.],
                [0.3342, 0., 0., 0.1826, 0., 0., 0., 0., 0., 0.4831]]),
            '26-35': np.array([
                [0.9462, 0.0001, 0.0018, 0.0013, 0.0124, 0.0209, 0.0139, 0.003, 0.0001, 0.0002],
                [0.0939, 0.8581, 0., 0., 0., 0.048, 0., 0., 0., 0.],
                [0.1061, 0., 0.8762, 0.0051, 0.0025, 0.0025, 0.0051, 0.0025, 0., 0.],
                [0.1549, 0., 0., 0.8077, 0.0042, 0.0125, 0.0083, 0.0083, 0., 0.0042],
                [0.3031, 0.0016, 0.0021, 0.0021, 0.6589, 0.0211, 0.0053, 0.0053, 0., 0.0005],
                [0.2746, 0., 0.0028, 0.002, 0.0173, 0.691, 0.0073, 0.0048, 0., 0.0003],
                [0.1115, 0.0003, 0.0009, 0.0003, 0.0059, 0.0068, 0.8714, 0.0025, 0.0003, 0.],
                [0.0775, 0., 0.0015, 0., 0.0058, 0.0044, 0.0044, 0.905, 0., 0.0015],
                [0., 0., 0., 0., 0., 0., 0., 0., 1.0000, 0.],
                [0.1581, 0., 0.0121, 0., 0., 0., 0., 0., 0., 0.8297]]),
            '>35': np.array([
                [0.9462, 0.0001, 0.0018, 0.0013, 0.0124, 0.0209, 0.0139, 0.003, 0.0001, 0.0002],
                [0.0939, 0.8581, 0., 0., 0., 0.048, 0., 0., 0., 0.],
                [0.1061, 0., 0.8762, 0.0051, 0.0025, 0.0025, 0.0051, 0.0025, 0., 0.],
                [0.1549, 0., 0., 0.8077, 0.0042, 0.0125, 0.0083, 0.0083, 0., 0.0042],
                [0.3031, 0.0016, 0.0021, 0.0021, 0.6589, 0.0211, 0.0053, 0.0053, 0., 0.0005],
                [0.2746, 0., 0.0028, 0.002, 0.0173, 0.691, 0.0073, 0.0048, 0., 0.0003],
                [0.1115, 0.0003, 0.0009, 0.0003, 0.0059, 0.0068, 0.8714, 0.0025, 0.0003, 0.],
                [0.0775, 0., 0.0015, 0., 0.0058, 0.0044, 0.0044, 0.905, 0., 0.0015],
                [0., 0., 0., 0., 0., 0., 0., 0., 1.0000, 0.],
                [0.1581, 0., 0.0121, 0., 0., 0., 0., 0., 0., 0.8297]])
        },

        # Postpartum switching matrix, 1 to 6 months
        'pp1to6': {
            '<18': np.array([
                [0.9014, 0., 0.0063, 0.001, 0.0126, 0.051, 0.0272, 0.0005, 0., 0.],
                [0., 0.5, 0., 0., 0., 0., 0.5, 0., 0., 0.],
                [0., 0., 1.0000, 0., 0., 0., 0., 0., 0., 0.],
                [0., 0., 0., 1.0000, 0., 0., 0., 0., 0., 0.],
                [0.4, 0., 0., 0., 0.6, 0., 0., 0., 0., 0.],
                [0.0714, 0., 0., 0., 0., 0.9286, 0., 0., 0., 0.],
                [0., 0., 0., 0., 0., 0., 1.0000, 0., 0., 0.],
                [0., 0., 0., 0., 0., 0., 0., 1.0000, 0., 0.],
                [0., 0., 0., 0., 0., 0., 0., 0., 1.0000, 0.],
                [0., 0., 0., 0., 0., 0., 0., 0., 0., 1.0000]]),
            '18-20': np.array([
                [0.8775, 0.0007, 0.0026, 0.0033, 0.0191, 0.0586, 0.0329, 0.0046, 0., 0.0007],
                [0., 1.0000, 0., 0., 0., 0., 0., 0., 0., 0.],
                [0., 0., 1.0000, 0., 0., 0., 0., 0., 0., 0.],
                [0., 0., 0., 1.0000, 0., 0., 0., 0., 0., 0.],
                [0., 0., 0., 0., 0.75, 0.25, 0., 0., 0., 0.],
                [0.0278, 0., 0., 0., 0., 0.9722, 0., 0., 0., 0.],
                [0.0312, 0., 0., 0., 0., 0., 0.9688, 0., 0., 0.],
                [0., 0., 0., 0., 0., 0., 0., 1.0000, 0., 0.],
                [0., 0., 0., 0., 0., 0., 0., 0., 1.0000, 0.],
                [0., 0., 0., 0., 0., 0., 0., 0., 0., 1.0000]]),
            '21-25': np.array([
                [0.8538, 0.0004, 0.0055, 0.0037, 0.0279, 0.0721, 0.0343, 0.0022, 0., 0.],
                [0., 1.0000, 0., 0., 0., 0., 0., 0., 0., 0.],
                [0., 0., 0.9583, 0., 0., 0.0417, 0., 0., 0., 0.],
                [0., 0., 0., 0.5, 0.25, 0.25, 0., 0., 0., 0.],
                [0.0244, 0., 0., 0., 0.9512, 0.0244, 0., 0., 0., 0.],
                [0.0672, 0., 0., 0., 0., 0.9328, 0., 0., 0., 0.],
                [0.0247, 0., 0., 0., 0., 0.0123, 0.963, 0., 0., 0.],
                [0., 0., 0., 0., 0., 0., 0., 1.0000, 0., 0.],
                [0., 0., 0., 0., 0., 0., 0., 0., 1.0000, 0.],
                [0., 0., 0., 0., 0., 0., 0., 0., 0., 1.0000]]),
            '26-35': np.array([
                [0.8433, 0.0008, 0.0065, 0.004, 0.029, 0.0692, 0.039, 0.0071, 0.0001, 0.001],
                [0., 0.5, 0., 0., 0., 0., 0.5, 0., 0., 0.],
                [0.027, 0., 0.9189, 0., 0., 0.027, 0.027, 0., 0., 0.],
                [0.1667, 0., 0., 0.6667, 0., 0., 0.1667, 0., 0., 0.],
                [0.0673, 0., 0., 0., 0.8654, 0.0288, 0.0385, 0., 0., 0.],
                [0.0272, 0., 0.0039, 0., 0.0078, 0.9533, 0.0078, 0., 0., 0.],
                [0.0109, 0., 0., 0., 0.0036, 0., 0.9855, 0., 0., 0.],
                [0.0256, 0., 0., 0., 0., 0.0256, 0., 0.9487, 0., 0.],
                [0., 0., 0., 0., 0., 0., 0., 0., 1.0000, 0.],
                [0., 0., 0., 0., 0., 0., 0., 0., 0., 1.0000]]),
            '>35': np.array([
                [0.8433, 0.0008, 0.0065, 0.004, 0.029, 0.0692, 0.039, 0.0071, 0.0001, 0.001],
                [0., 0.5, 0., 0., 0., 0., 0.5, 0., 0., 0.],
                [0.027, 0., 0.9189, 0., 0., 0.027, 0.027, 0., 0., 0.],
                [0.1667, 0., 0., 0.6667, 0., 0., 0.1667, 0., 0., 0.],
                [0.0673, 0., 0., 0., 0.8654, 0.0288, 0.0385, 0., 0., 0.],
                [0.0272, 0., 0.0039, 0., 0.0078, 0.9533, 0.0078, 0., 0., 0.],
                [0.0109, 0., 0., 0., 0.0036, 0., 0.9855, 0., 0., 0.],
                [0.0256, 0., 0., 0., 0., 0.0256, 0., 0.9487, 0., 0.],
                [0., 0., 0., 0., 0., 0., 0., 0., 1.0000, 0.],
                [0., 0., 0., 0., 0., 0., 0., 0., 0., 1.0000]])
        },

        # Postpartum initiation vectors, 0 to 1 month
        'pp0to1': {
            '<18': np.array([0.9607, 0.0009, 0.0017, 0.0009, 0.0021, 0.0128, 0.0205, 0.0004, 0., 0.]),
            '18-20': np.array([0.9525, 0.0006, 0.0017, 0.0006, 0.0028, 0.0215, 0.0198, 0.0006, 0., 0.]),
            '21-25': np.array([0.9379, 0., 0.0053, 0.0009, 0.0083, 0.0285, 0.0177, 0.0013, 0., 0.]),
            '26-35': np.array([0.9254, 0.0002, 0.0036, 0.0007, 0.0102, 0.0265, 0.0268, 0.004, 0.0022, 0.0004]),
            '>35': np.array([0.9254, 0.0002, 0.0036, 0.0007, 0.0102, 0.0265, 0.0268, 0.004, 0.0022, 0.0004]),
        }
    }
    return raw
    '''

def method_probs():
    '''
    Define "raw" (un-normalized, un-trended) matrices to give transitional probabilities
    from PMA Kenya contraceptive calendar data.

    Probabilities in this function are annual probabilities of initiating (top row), discontinuing (first column),
    continuing (diagonal), or switching methods (all other entries).

    Probabilities at postpartum month 1 are 1 month transitional probabilities
    for starting a method after delivery.

    Probabilities at postpartum month 6 are 5 month transitional probabilities
    for starting or changing methods over the first 6 months postpartum.

    Data from Kenya PMA contraceptive calendars, 2019-2020
    Processed from matrices_kenya_pma_2019_20.csv using process_matrices.py
    '''

    raw = {

        # Main switching matrix: all non-postpartum women
        'annual': {
            '<18': np.array([
                [0.9578, 0.0003, 0.0023, 0.024 , 0.0025, 0.005 , 0.0043, 0.0002, 0.0002, 0.0035],
                [0.5684, 0.0179, 0.0038, 0.0752, 0.2552, 0.0295, 0.0024, 0.0001, 0.0001, 0.0475],
                [0.1187, 0.0001, 0.8034, 0.0471, 0.0173, 0.0021, 0.0003, 0.    , 0.    , 0.0111],
                [0.6347, 0.0006, 0.0016, 0.3171, 0.0078, 0.0131, 0.002 , 0.0001, 0.0001, 0.0229],
                [0.1704, 0.0001, 0.0006, 0.0162, 0.7059, 0.0896, 0.0038, 0.    , 0.    , 0.0135],
                [0.1791, 0.    , 0.0007, 0.0027, 0.0169, 0.7371, 0.0629, 0.    , 0.    , 0.0006],
                [0.1138, 0.    , 0.0144, 0.002 , 0.0006, 0.0302, 0.8386, 0.    , 0.    , 0.0004],
                [0.1352, 0.    , 0.0002, 0.0019, 0.0002, 0.0003, 0.0003, 0.8617, 0.    , 0.0003],
                [0.    , 0.    , 0.    , 0.    , 0.    , 0.    , 0.    , 0.    , 1.    , 0.    ],
                [0.7052, 0.0003, 0.0166, 0.1279, 0.0253, 0.0282, 0.0032, 0.0001, 0.0001, 0.0931]]),
            '18-20': np.array([
                [0.8392, 0.0014, 0.0132, 0.0705, 0.0131, 0.0331, 0.0199, 0.0003, 0.0001, 0.0091],
                [0.3917, 0.2362, 0.0072, 0.3268, 0.0115, 0.0138, 0.0093, 0.0001, 0.    , 0.0033],
                [0.1867, 0.0082, 0.6907, 0.0706, 0.0035, 0.0147, 0.0037, 0.    , 0.    , 0.0219],
                [0.4299, 0.0063, 0.0162, 0.4647, 0.0286, 0.0279, 0.0213, 0.0001, 0.    , 0.0049],
                [0.2567, 0.0005, 0.0031, 0.0339, 0.5704, 0.0974, 0.0262, 0.    , 0.    , 0.0117],
                [0.2396, 0.0002, 0.0047, 0.0134, 0.0189, 0.6235, 0.0971, 0.    , 0.    , 0.0025],
                [0.1203, 0.0001, 0.001 , 0.0057, 0.0246, 0.0458, 0.8005, 0.    , 0.    , 0.002 ],
                [0.    , 0.    , 0.    , 0.    , 0.    , 0.    , 0.    , 1.    , 0.    , 0.    ],
                [0.0612, 0.    , 0.0004, 0.0026, 0.0004, 0.0011, 0.0006, 0.    , 0.9332, 0.0004],
                [0.5869, 0.0079, 0.0513, 0.1252, 0.0303, 0.0183, 0.0228, 0.0001, 0.    , 0.1571]]),
            '21-25': np.array([
                [0.7658, 0.0054, 0.0157, 0.0507, 0.0161, 0.0809, 0.0427, 0.0026, 0.0003, 0.0198],
                [0.4475, 0.1729, 0.1476, 0.0282, 0.0091, 0.0755, 0.0965, 0.0009, 0.0001, 0.0219],
                [0.1748, 0.0125, 0.6072, 0.0684, 0.0151, 0.0648, 0.03  , 0.0004, 0.    , 0.0269],
                [0.3311, 0.011 , 0.0225, 0.5046, 0.0152, 0.0625, 0.0344, 0.0019, 0.0001, 0.0168],
                [0.2285, 0.0069, 0.0112, 0.0189, 0.5645, 0.1011, 0.0465, 0.0115, 0.    , 0.0108],
                [0.1962, 0.0019, 0.0063, 0.0099, 0.0263, 0.6879, 0.0656, 0.0005, 0.    , 0.0054],
                [0.1346, 0.0013, 0.0028, 0.0084, 0.0107, 0.0481, 0.7906, 0.0006, 0.    , 0.003 ],
                [0.1184, 0.0005, 0.0011, 0.0038, 0.0014, 0.0208, 0.0221, 0.83  , 0.    , 0.0019],
                [0.1765, 0.0007, 0.0016, 0.0057, 0.0017, 0.0085, 0.0043, 0.0003, 0.7981, 0.0028],
                [0.5085, 0.0085, 0.0829, 0.0964, 0.0422, 0.12  , 0.04  , 0.0015, 0.0001, 0.0999]]),
            '26-35': np.array([
                [0.7865, 0.0028, 0.0097, 0.0245, 0.0209, 0.0864, 0.0506, 0.0057, 0.0016, 0.0113],
                [0.1941, 0.5082, 0.0085, 0.0392, 0.0435, 0.0802, 0.1139, 0.0011, 0.0002, 0.011 ],
                [0.1255, 0.0019, 0.6694, 0.0287, 0.0362, 0.0787, 0.0313, 0.0108, 0.0002, 0.0172],
                [0.3772, 0.0169, 0.0177, 0.462 , 0.0312, 0.0451, 0.0171, 0.003 , 0.0005, 0.0294],
                [0.1759, 0.0024, 0.0081, 0.0102, 0.6488, 0.0881, 0.052 , 0.0076, 0.0002, 0.0068],
                [0.1732, 0.0022, 0.0081, 0.0087, 0.0257, 0.72  , 0.0565, 0.002 , 0.0004, 0.0031],
                [0.1008, 0.0019, 0.0025, 0.0021, 0.0075, 0.0383, 0.8418, 0.0026, 0.0001, 0.0024],
                [0.0852, 0.0034, 0.0059, 0.0015, 0.014 , 0.0097, 0.0227, 0.8567, 0.0001, 0.0008],
                [0.0304, 0.0001, 0.0003, 0.0009, 0.0004, 0.0019, 0.001 , 0.0001, 0.961 , 0.0042],
                [0.3847, 0.0026, 0.0276, 0.1025, 0.0153, 0.1219, 0.0486, 0.0019, 0.0063, 0.2886]]),
            '>35': np.array([
                [0.9082, 0.0012, 0.0024, 0.0207, 0.0116, 0.0343, 0.014 , 0.0007, 0.002 , 0.0049],
                [0.1334, 0.775 , 0.0004, 0.025 , 0.0015, 0.0366, 0.027 , 0.0002, 0.0002, 0.0007],
                [0.0334, 0.0026, 0.9284, 0.0049, 0.0056, 0.0204, 0.0011, 0.0011, 0.    , 0.0025],
                [0.2519, 0.0098, 0.0006, 0.6864, 0.0064, 0.0079, 0.0218, 0.0001, 0.0003, 0.0148],
                [0.1553, 0.0002, 0.0138, 0.0039, 0.7037, 0.0656, 0.0487, 0.0056, 0.0002, 0.003 ],
                [0.1269, 0.0013, 0.0111, 0.0047, 0.0218, 0.7748, 0.0499, 0.0044, 0.0017, 0.0033],
                [0.0765, 0.0022, 0.0044, 0.0033, 0.0148, 0.0389, 0.8536, 0.0019, 0.0012, 0.0032],
                [0.0605, 0.0001, 0.0013, 0.0007, 0.0006, 0.0126, 0.0063, 0.9143, 0.0001, 0.0034],
                [0.0061, 0.    , 0.    , 0.0001, 0.0001, 0.0002, 0.0027, 0.    , 0.9909, 0.    ],
                [0.2256, 0.0004, 0.0198, 0.0236, 0.038 , 0.0711, 0.0689, 0.0004, 0.0003, 0.5519]])
        },


        # Postpartum switching matrix, 1 to 6 months
        'pp1to6': {
            '<18': np.array([
                [0.7005, 0.    , 0.0054, 0.026 , 0.0172, 0.1096, 0.1413, 0.    ,0.    , 0.    ],
                [0.    , 1.    , 0.    , 0.    , 0.    , 0.    , 0.    , 0.    ,0.    , 0.    ],
                [0.    , 0.    , 1.    , 0.    , 0.    , 0.    , 0.    , 0.    ,0.    , 0.    ],
                [0.    , 0.    , 0.    , 1.    , 0.    , 0.    , 0.    , 0.    ,0.    , 0.    ],
                [0.    , 0.    , 0.    , 0.    , 0.6154, 0.3846, 0.    , 0.    ,0.    , 0.    ],
                [0.0913, 0.    , 0.    , 0.    , 0.    , 0.7858, 0.1229, 0.    ,0.    , 0.    ],
                [0.    , 0.    , 0.    , 0.    , 0.    , 0.    , 1.    , 0.    ,0.    , 0.    ],
                [0.    , 0.    , 0.    , 0.    , 0.    , 0.    , 0.    , 1.    ,0.    , 0.    ],
                [0.    , 0.    , 0.    , 0.    , 0.    , 0.    , 0.    , 0.    ,1.    , 0.    ],
                [0.    , 0.    , 0.    , 0.    , 0.    , 0.    , 0.    , 0.    ,0.    , 1.    ]]),
            '18-20': np.array([
                [0.565 , 0.    , 0.    , 0.0078, 0.0146, 0.2205, 0.192 , 0.    ,0.    , 0.    ],
                [0.    , 1.    , 0.    , 0.    , 0.    , 0.    , 0.    , 0.    ,0.    , 0.    ],
                [0.    , 0.    , 0.6788, 0.    , 0.    , 0.3212, 0.    , 0.    ,0.    , 0.    ],
                [0.    , 0.    , 0.    , 0.397 , 0.    , 0.603 , 0.    , 0.    ,0.    , 0.    ],
                [0.    , 0.    , 0.    , 0.    , 1.    , 0.    , 0.    , 0.    ,0.    , 0.    ],
                [0.    , 0.    , 0.    , 0.    , 0.    , 0.9237, 0.0763, 0.    ,0.    , 0.    ],
                [0.    , 0.    , 0.    , 0.    , 0.    , 0.    , 1.    , 0.    ,0.    , 0.    ],
                [0.    , 0.    , 0.    , 0.    , 0.    , 0.    , 0.    , 1.    ,0.    , 0.    ],
                [0.    , 0.    , 0.    , 0.    , 0.    , 0.    , 0.    , 0.    ,1.    , 0.    ],
                [0.    , 0.    , 0.    , 0.    , 0.    , 0.    , 0.    , 0.    ,0.    , 1.    ]]),
            '21-25': np.array([
                [0.4814, 0.0062, 0.0085, 0.0191, 0.0364, 0.2541, 0.1712, 0.0205, 0.    , 0.0025],
                [0.    , 1.    , 0.    , 0.    , 0.    , 0.    , 0.    , 0.    ,0.    , 0.    ],
                [0.    , 0.    , 0.6549, 0.    , 0.    , 0.3451, 0.    , 0.    ,0.    , 0.    ],
                [0.    , 0.    , 0.    , 0.5075, 0.    , 0.451 , 0.0415, 0.    ,0.    , 0.    ],
                [0.    , 0.    , 0.    , 0.    , 0.6087, 0.32  , 0.0713, 0.    ,0.    , 0.    ],
                [0.0329, 0.    , 0.    , 0.    , 0.    , 0.8558, 0.1014, 0.0098,0.    , 0.    ],
                [0.    , 0.    , 0.    , 0.    , 0.    , 0.    , 1.    , 0.    ,0.    , 0.    ],
                [0.    , 0.    , 0.    , 0.    , 0.    , 0.    , 0.    , 1.    ,0.    , 0.    ],
                [0.    , 0.    , 0.    , 0.    , 0.    , 0.    , 0.    , 0.    ,1.    , 0.    ],
                [0.    , 0.    , 0.    , 0.    , 0.    , 0.3303, 0.    , 0.    ,0.    , 0.6697]]),
            '26-35': np.array([
                [0.5309, 0.    , 0.0128, 0.0119, 0.0355, 0.2012, 0.1932, 0.0144,0.    , 0.    ],
                [0.    , 0.8094, 0.    , 0.    , 0.    , 0.1906, 0.    , 0.    ,0.    , 0.    ],
                [0.    , 0.    , 0.9214, 0.    , 0.    , 0.0786, 0.    , 0.    ,0.    , 0.    ],
                [0.096 , 0.    , 0.    , 0.8052, 0.    , 0.0704, 0.    , 0.    ,0.    , 0.0285],
                [0.    , 0.    , 0.    , 0.    , 0.7361, 0.1569, 0.107 , 0.    ,0.    , 0.    ],
                [0.0445, 0.    , 0.    , 0.    , 0.    , 0.9078, 0.035 , 0.    ,0.0127, 0.    ],
                [0.0063, 0.    , 0.    , 0.    , 0.0052, 0.014 , 0.9746, 0.    ,0.    , 0.    ],
                [0.    , 0.    , 0.    , 0.    , 0.    , 0.    , 0.    , 1.    ,0.    , 0.    ],
                [0.2318, 0.    , 0.    , 0.    , 0.    , 0.    , 0.    , 0.    ,0.7682, 0.    ],
                [0.    , 0.    , 0.    , 0.    , 0.    , 0.    , 0.    , 0.    ,0.    , 1.    ]]),
            '>35': np.array([
                [0.6572, 0.    , 0.0115, 0.0184, 0.0639, 0.1318, 0.1068, 0.0031,0.0047, 0.0025],
                [0.    , 1.    , 0.    , 0.    , 0.    , 0.    , 0.    , 0.    ,0.    , 0.    ],
                [0.    , 0.    , 1.    , 0.    , 0.    , 0.    , 0.    , 0.    ,0.    , 0.    ],
                [0.4391, 0.    , 0.    , 0.5609, 0.    , 0.    , 0.    , 0.    ,0.    , 0.    ],
                [0.    , 0.    , 0.    , 0.    , 1.    , 0.    , 0.    , 0.    ,0.    , 0.    ],
                [0.    , 0.    , 0.    , 0.    , 0.    , 1.    , 0.    , 0.    ,0.    , 0.    ],
                [0.0392, 0.    , 0.    , 0.    , 0.    , 0.    , 0.9608, 0.    ,0.    , 0.    ],
                [0.    , 0.    , 0.    , 0.    , 0.    , 0.    , 0.    , 1.    ,0.    , 0.    ],
                [0.    , 0.    , 0.    , 0.    , 0.    , 0.    , 0.    , 0.    ,1.    , 0.    ],
                [0.    , 0.    , 0.    , 0.    , 0.    , 0.    , 0.    , 0.    ,0.    , 1.    ]])
        },

        # Postpartum initiation vectors, 0 to 1 month
        'pp0to1': {
            '<18': np.array([0.801 , 0.    , 0.0052, 0.0099, 0.0089, 0.0508, 0.1243, 0.    ,0.    , 0.    ]),
            '18-20': np.array([0.7849, 0.    , 0.0066, 0.0134, 0.0082, 0.0793, 0.1007, 0.0038, 0.    , 0.0033]),
            '21-25': np.array([0.7252, 0.003 , 0.0104, 0.0151, 0.0108, 0.1242, 0.1068, 0.0015, 0.    , 0.0029]),
            '26-35': np.array([0.7706, 0.004 , 0.011 , 0.0121, 0.0142, 0.0835, 0.0829, 0.0095,0.0092, 0.0031]),
            '>35': np.array([0.8013, 0.    , 0.0037, 0.0093, 0.0059, 0.0594, 0.0622, 0.0075, 0.0406, 0.0101]),
        }
    }

    return raw


def barriers():
    ''' Reasons for nonuse -- taken from Kenya DHS 2014. '''

    barriers = sc.odict({
        'No need': 40.3,
        'Opposition': 22.7,
        'Knowledge': 3.5,
        'Access': 13.4,
        'Health': 32.5,
    })

    barriers[:] /= barriers[:].sum()  # Ensure it adds to 1
    return barriers


def empowerment_sexual_autonomy(ages, regression_fun, regression_pars=None):
    """
    Interpolate data from DHS and extrapolate to cover the full range of ages

    NOTE: this is a temporary implementation to illustrate different parameterisation to
    interpolate/extrapolate DHS data.
    """
    arr = regression_fun(ages, *regression_pars)
    if regression_fun.__name__ == "piecewise_linear":  # piecewise linear interpolation
        # Set the metric to zero for ages < 5
        arr[ages < 5] = 0.0
        # Set the metric to zero if it goes below 0
        arr[arr < 0] = 0.0
        # Set metric to 1 if it goes above with this parameterisation
        arr[arr > 1] = 1.0
    return arr


def empowerment_decision_wages(ages, regression_fun, regression_pars=None):
    """
    Interpolate data from DHS and extrapolate to cover the full range of ages

    NOTE: this is a temporary implementation to illustrate different parameterisation to
    interpolate/extrapolate DHS data.
    """
    arr = regression_fun(ages, *regression_pars)
    if regression_fun.__name__ == "piecewise_linear":  # piecewise linear interpolation
        # Set the metric to zero for ages < 5
        arr[ages < 5] = 0.0
        # Set other metric to zero if it goes below 0
        arr[arr < 0] = 0.0
        # Set metric to 1 if it goes above with this parameterisation
        arr[arr > 1] = 1.0
    return arr


def empowerment_decision_health(ages, regression_fun, regression_pars=None):
    """
    Interpolate data from DHS and extrapolate to cover the full range of ages

    NOTE: this is a temporary implementation to illustrate different parameterisation to
    interpolate/extrapolate DHS data.
    """
    arr = regression_fun(ages, *regression_pars)
    if regression_fun.__name__ == "piecewise_linear":  # piecewise linear interpolation
        # Set other metric to zero if it goes below 0
        arr[arr < 0] = 0.0
        # Set metric to 1 if it goes above with this parameterisation
        arr[arr > 1] = 1.0
    return arr


def empowerment_paid_employment(ages, regression_fun, regression_pars=None):
    """
    Interpolate data from DHS and extrapolate to cover the full range of ages

    NOTE: this is a temporary implementation to illustrate different parameterisation to
    interpolate/extrapolate DHS data.

    """
    arr = regression_fun(ages, *regression_pars)

    if regression_fun.__name__ == "piecewise_linear": # piecewise linear interpolation
        inflection_age, inflection_prob, m1, m2 = regression_pars
        # Set other probabilities to zero in the range 5 <= age < 15
        arr[arr < 0] = 0.0
        # Decline probability of having paid wages above 60 -- age of retirement in Kenya
        inflection_age_2 = 60
        if m2 > 0:
            m3 = -m2 # NOTE: assumption
        else:
            m3 = m2
        age_inds = sc.findinds(ages >= inflection_age_2 - 5)
        arr[age_inds] = regression_fun(ages[age_inds], inflection_age_2, arr[inflection_age_2], m2, m3)
        arr[ages < 5] = 0.0
    return arr


def empowerment_regression_pars(regression_type='logistic'):
    """
    Return initial guesses of parameters for the corresponding regression function.
    These parameters have been estimated from the mean estimates of each metric over the range 15-49 years old
    """
    if regression_type == "pwlin":
    # Parameters for two-part piecewise lienar interpolation, p0: age, p1: val at age, p2: slope < age,  p: slope >= age
        regression_pars = {"paid_employment": [25.0, 0.6198487     , 6.216042e-02  ,  0.0008010242],
                           "decision_wages":  [28.0, 0.5287573     , 4.644537e-02  , -0.001145422],
                           "decision_health": [16.0, 9.90297066e-01, 6.26846208e-02,  1.44754082e-04],
                           "sexual_autonomy": [25.0, 0.8292142     , 0.025677      , -0.003916498]}
        regression_fun = fpu.piecewise_linear
    elif regression_type == 'logistic':
        # Parameters for product of sigmoids
        regression_pars = {"paid_employment": [-6.33459372e-01, -2.07598104e-03,  1.02375876e+01,  5.03843348e-01],
                           "decision_wages":  [-6.33459372e-01, -2.07598104e-03,  1.02375876e+01,  5.03843348e-01],
                           "decision_health": [-4.36694812e+00, 1.72072493e-02 ,  2.92858981e+02,  1.97195136e+01],
                           "sexual_autonomy": [ 6.25030509    , 0.43789906     , -1.83553293    , -0.015715291]}
        regression_fun = fpu.sigmoid_product
    else:
        mssg = f"Not implemented or unknown regression type [{regression_type}]."
        raise NotImplementedError(mssg)

    return regression_pars, regression_fun


# Empowerment metrics
def empowerment_distributions(seed=None, regression_type='logistic'):
    """Intial distributions of empowerment attributes based on latest DHS data <YYYY>
    TODO: perhaps split into single functions, one per attribute?

    NOTE: DHS data covers the age group from 15 to 49 (inclusive). In this function we
    interpolate data to reduce noise and extrapolate to cover the age range (0, 100).
    Interpolation is done using a piecewise linear approximation with an inflexion point
    on

    Paid employment (https://github.com/fpsim/fpsim/issues/185)
    0.6198487 at age 25
    slope <25, 6.216042e-02 (SE 2.062729e-03)
    slope >25, 0.0008010242 (SE 0.0592966648)

    Control over wages (https://github.com/fpsim/fpsim/issues/187)
    Parameterization:
    0.9434381 at age 20
    slope <20, 2.548961e-02 (SE 5.243655e-03)
    slope >20, 0.0008366125 (SE 0.0194093421)

    Sexual autonomy (https://github.com/fpsim/fpsim/issues/188)
    Parameterization:
    0.8292142 at age 25
    slope <25, 0.025677 (SE 0.003474)
    slope>25, -0.003916498 (SE 0.026119389)
    """
    from scipy import optimize

    # Load empirical data
    empowerment_data =  pd.read_csv(thisdir / 'kenya' / 'empowerment.csv')
    mean_cols = {col: col + '.mean' for col in empowerment_data.columns if not col.endswith('.se') and not col == "age"}
    empowerment_data.rename(columns=mean_cols, inplace=True)
    empowerment_dict = {}

    # TODO: Think of a better way to initialize this?
    # Set seed
    if seed is None:
        seed = 42
    fpu.set_seed(seed)

    # TODO: parametrise so the users can decide which function to use?
    regression_pars, regression_fun = empowerment_regression_pars(regression_type=regression_type)

    data_points = {"paid_employment": [], "decision_wages":  [], "decision_health": [], "sexual_autonomy": []}
    cols = ["paid_employment", "decision_wages", "decision_health", "sexual_autonomy"]
    ages_interp = empowerment_data["age"].to_numpy()
    for col in cols:
        loc = empowerment_data[f"{col}.mean"]
        scale = empowerment_data[f"{col}.se"]
        # Use the standard error to capture the unvertainty in the mean eastimates of each metric
        data = np.random.normal(loc=loc, scale=scale)
        data_points[col] = data
        # Optimise regression parameters
        fit_pars, fit_err = optimize.curve_fit(regression_fun, ages_interp, data, p0=regression_pars[col])
        # Update regression parameters
        regression_pars[col]  = fit_pars

    # Create vector of ages 0, 99 (inclusive) to extrapolate data
    ages = np.arange(100.0)

    # Interpolate and extrapolate data for different empowerment metrics
    empowerment_dict["age"] = ages
    empowerment_dict["paid_employment"] = empowerment_paid_employment(ages, regression_fun, regression_pars=regression_pars["paid_employment"])
    empowerment_dict["decision_wages"]  = empowerment_decision_wages(ages, regression_fun, regression_pars=regression_pars["decision_wages"])
    empowerment_dict["decision_health"] = empowerment_decision_health(ages, regression_fun, regression_pars=regression_pars["decision_health"])
    empowerment_dict["sexual_autonomy"] = empowerment_sexual_autonomy(ages, regression_fun, regression_pars=regression_pars["sexual_autonomy"])
    # Store the estimates of each metric and the optimised regression parameters
    empowerment_dict["regression_pars"] = regression_pars
    empowerment_dict["sampled_points"] = data_points

    return empowerment_dict, empowerment_data


def age_partnership():
    """ Probabilities of being partnered at age X"""
    age_partnership_data = pd.read_csv(thisdir / 'kenya' / 'age_partnership.csv')
    partnership_dict = {}
    partnership_dict["age"] = age_partnership_data["age_partner"].to_numpy()
    partnership_dict["partnership_probs"] = age_partnership_data["percent"].to_numpy()
    return  partnership_dict


def education_objective(df):
    """
    Convert education objective data to necesary numeric types and into a numpy array
    NOTE: These values are based on the distribution of education for women over age 20 with no children,
    stratified by urban/rural from DHS.
    """
    # This df has columns
    # edu: years education, urban: geographic setting, percent:
    # transformed to a 2d array of proportions with dimensions (n_urban, n_edu_years)
    arr = df["percent"].to_numpy().reshape(df["urban"].nunique(), df["edu"].nunique())
    return arr


def education_attainment(df):
    """
    Convert education attainment data to necessary numeric types and into a numpy array
    These data are the mean years of education of a woman aged X years from DHS.

    NOTE: The data in education_initialization.csv have been extrapolated. Here we only
    interpolate data for the group 15-49 (inclusive range).
    """
    # This df has columns
    # age:age in years and edu: mean years of education
    df.sort_values(by="age", ascending=True, inplace=True)
    ages = df["age"].to_numpy()
    arr  = df["edu"].to_numpy()

    # We interpolate data from 15-49 years
    # Get indices of those ages
    inds = np.array(sc.findinds(ages >= 15, ages <= 55))
    from scipy import interpolate
    # TODO: parameterise interpolation, or provide interpolated data in csv file
    f_interp = interpolate.interp1d(ages[inds[::4]], arr[inds[::4]], kind="quadratic")
    arr[inds] = f_interp(ages[inds])
    return arr, ages


def education_dropout_probs(df):
    """
    Convert education dropout probability to necessary numeric types and data structure

    NOTE: This df contains PMA data:
    - Of women with a first birth before age 18, 12.6% stopped education within 1 year of that birth.
    - Of women who had a subsequent (not first) birth before age 18, 14.1% stopped school within 1 year of that birth.

    The probabilities in this df represents the prob of stopping/droppping out of education within 1 year of that birth.
    """
    data = {}
    for k in df["parity"].unique():
        data[k] = {"age": None, "percent": None}
        data[k]["age"] = df["age"].unique()
        data[k]["percent"] = df["percent"][df["parity"] == k].to_numpy()
    return data


def education_distributions():
    # Load empirical data
    education_data = {"edu_objective": pd.read_csv(thisdir / 'kenya' / 'edu_objective.csv'),
                      "edu_attainment": pd.read_csv(thisdir / 'kenya' / 'edu_initialization.csv'),
                      "edu_dropout_probs": pd.read_csv(thisdir / 'kenya' / 'edu_stop.csv')}

    attainment, age = education_attainment(education_data["edu_attainment"])
    education_dict = {"age": age,
                      "age_start": 6.0,
                      "edu_objective": education_objective(education_data["edu_objective"]),
                      "edu_attainment": attainment,
                      "edu_dropout_probs": education_dropout_probs(education_data["edu_dropout_probs"]),
                      }

    return education_dict, education_data


# %% Make and validate parameters

def make_pars():
    '''
    Take all parameters and construct into a dictionary
    '''

    # Scalar parameters and filenames
    pars = scalar_pars()
    pars['filenames'] = filenames()

    # Demographics and pregnancy outcome
    pars['age_pyramid'] = age_pyramid()
    pars['age_mortality'] = age_mortality()
    pars['maternal_mortality'] = maternal_mortality()
    pars['infant_mortality'] = infant_mortality()
    pars['miscarriage_rates'] = miscarriage()
    pars['stillbirth_rate'] = stillbirth()

    # Fecundity
    pars['age_fecundity'] = female_age_fecundity()
    pars['fecundity_ratio_nullip'] = fecundity_ratio_nullip()
    pars['lactational_amenorrhea'] = lactational_amenorrhea()

    # Pregnancy exposure
    pars['sexual_activity'] = sexual_activity()
    pars['sexual_activity_pp'] = sexual_activity_pp()
    pars['debut_age'] = debut_age()
    pars['exposure_age'] = exposure_age()
    pars['exposure_parity'] = exposure_parity()
    pars['spacing_pref'] = birth_spacing_pref()

    # Contraceptive methods
    pars['methods'] = methods()
    pars['methods']['raw'] = method_probs()
    pars['barriers'] = barriers()
    pars['urban_prop'] = urban_proportion()
    empowerment_dict, _ = empowerment_distributions(seed=pars['seed']) # This function returns extrapolated and raw data
    pars['empowerment'] = empowerment_dict
    education_dict, _ = education_distributions() # This function returns extrapolated and raw data
    pars['education'] = education_dict
    pars['age_partnership'] = age_partnership()

    return pars<|MERGE_RESOLUTION|>--- conflicted
+++ resolved
@@ -93,19 +93,12 @@
     files['popsize'] = 'popsize.csv' # Downloaded from World Bank: https://data.worldbank.org/indicator/SP.POP.TOTL?locations=KE
     files['mcpr'] = 'cpr.csv'  # From UN Population Division Data Portal, married women 1970-1986, all women 1990-2030
     files['tfr'] = 'kenya_tfr.csv'   # From World Bank https://data.worldbank.org/indicator/SP.DYN.TFRT.IN?locations=KE
-<<<<<<< HEAD
-    files['asfr'] = 'kenya_asfr.csv' # From UN World Population Prospects 2022: https://population.un.org/wpp/Download/Standard/Fertility/
-    files['ageparity'] = 'kenya_ageparity.csv' # Choose from either DHS 2014 or PMA 2022
-    #files['spacing'] = 'BirthSpacing.obj'
-    #files['methods'] = 'Method_v312.csv'
-=======
     files['asfr'] = 'asfr.csv' # From UN World Population Prospects 2022: https://population.un.org/wpp/Download/Standard/Fertility/
-    files['skyscrapers'] = 'skyscrapers.csv' # Choose from either DHS 2014 or PMA 2022
+    files['ageparity'] = 'ageparity.csv' # Choose from either DHS 2014 or PMA 2022
     files['spacing'] = 'birth_spacing_dhs.csv'
     files['methods'] = 'mix.csv'
     files['afb'] = 'afb.table.csv'
     files['use'] = 'use.csv'
->>>>>>> e3c81ed3
     return files
 
 
