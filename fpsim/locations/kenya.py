--- conflicted
+++ resolved
@@ -951,8 +951,6 @@
     return barriers
 
 
-<<<<<<< HEAD
-=======
 def empowerment_sexual_autonomy(ages, interp="pwlin", interp_pars=None):
     """
     Interpolate data from DHS and extrapolate to cover the full range of ages
@@ -1031,24 +1029,10 @@
     return arr
 
 
->>>>>>> 2e4a30e4
 # Empowerment metrics
 def empowerment_distributions():
     """Intial distributions of empowerment attributes based on latest DHS data <YYYY>
     TODO: perhaps split into single functions, one per attribute?
-<<<<<<< HEAD
-    """
-    empowerment_data =  pd.read_csv(thisdir / 'kenya' / 'empowerment.csv')
-    empowerment_dict = {}
-    for col in empowerment_data.columns:
-        if not col.endswith('.se'):  # Exclude columns that end with ".se"
-            empowerment_dict[col] = empowerment_data[col].to_numpy()
-    return empowerment_dict
-
-def age_partnership():
-    """ Probabilities of being partnered at age X"""
-    age_partnership_data =  pd.read_csv(thisdir / 'kenya' / 'age_partnership.csv')
-=======
 
     NOTE: DHS data covers the age group from 15 to 49 (inclusive). In this function we
     interpolate data to reduce noise and extrapolate to cover the age range (0, 100).
@@ -1104,7 +1088,6 @@
 def age_partnership():
     """ Probabilities of being partnered at age X"""
     age_partnership_data = pd.read_csv(thisdir / 'kenya' / 'age_partnership.csv')
->>>>>>> 2e4a30e4
     partnership_dict = {}
     partnership_dict["age"] = age_partnership_data["age_partner"].to_numpy()
     partnership_dict["partnership_probs"] = age_partnership_data["percent"].to_numpy()
@@ -1148,12 +1131,8 @@
     pars['methods']['raw'] = method_probs()
     pars['barriers'] = barriers()
     pars['urban_prop'] = urban_proportion()
-<<<<<<< HEAD
-    pars['empowerment'] = empowerment_distributions()
-=======
     empowerment_dict, _ = empowerment_distributions() # This function returns raw data too
     pars['empowerment'] = empowerment_dict
->>>>>>> 2e4a30e4
     pars['age_partnership'] = age_partnership()
 
     return pars