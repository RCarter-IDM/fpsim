<<<<<<< HEAD
__version__ = '0.26.3'
__versiondate__ = '2023-8-7'
=======
__version__ = '0.26.4'
__versiondate__ = '2023-9-27'

>>>>>>> 87b75e45

__license__ = f'FPsim {__version__} ({__versiondate__}) — © 2019-2022 by IDM'<|MERGE_RESOLUTION|>--- conflicted
+++ resolved
@@ -1,10 +1,5 @@
-<<<<<<< HEAD
-__version__ = '0.26.3'
-__versiondate__ = '2023-8-7'
-=======
-__version__ = '0.26.4'
+__version__ = '0.26.5'
 __versiondate__ = '2023-9-27'
 
->>>>>>> 87b75e45
 
 __license__ = f'FPsim {__version__} ({__versiondate__}) — © 2019-2022 by IDM'