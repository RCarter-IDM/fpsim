
__version__ = '1.0.2'
<<<<<<< HEAD
__versiondate__ = '2024-07-08'
=======
__versiondate__ = '2024-07-25'
>>>>>>> 3a6a2b58

__license__ = f'FPsim {__version__} ({__versiondate__}) — © 2019-2024 by IDM'<|MERGE_RESOLUTION|>--- conflicted
+++ resolved
@@ -1,9 +1,6 @@
 
-__version__ = '1.0.2'
-<<<<<<< HEAD
-__versiondate__ = '2024-07-08'
-=======
-__versiondate__ = '2024-07-25'
->>>>>>> 3a6a2b58
+__version__ = '1.0.3'
+__versiondate__ = '2024-07-26'
+
 
 __license__ = f'FPsim {__version__} ({__versiondate__}) — © 2019-2024 by IDM'