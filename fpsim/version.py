<<<<<<< HEAD
__version__ = '0.26.4'
__versiondate__ = '2023-9-1'
=======
__version__ = '0.26.3'
__versiondate__ = '2023-09-06'
>>>>>>> 6d155aba

__license__ = f'FPsim {__version__} ({__versiondate__}) — © 2019-2022 by IDM'<|MERGE_RESOLUTION|>--- conflicted
+++ resolved
@@ -1,9 +1,4 @@
-<<<<<<< HEAD
 __version__ = '0.26.4'
-__versiondate__ = '2023-9-1'
-=======
-__version__ = '0.26.3'
-__versiondate__ = '2023-09-06'
->>>>>>> 6d155aba
+__versiondate__ = '2023-9-7'
 
 __license__ = f'FPsim {__version__} ({__versiondate__}) — © 2019-2022 by IDM'