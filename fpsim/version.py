<<<<<<< HEAD
__version__ = '0.23.2'
__versiondate__ = '2023-3-6'
=======
__version__ = '0.23.0'
__versiondate__ = '2023-2-10'
>>>>>>> d08f1126
__license__ = f'FPsim {__version__} ({__versiondate__}) — © 2019-2022 by IDM'<|MERGE_RESOLUTION|>--- conflicted
+++ resolved
@@ -1,8 +1,4 @@
-<<<<<<< HEAD
 __version__ = '0.23.2'
 __versiondate__ = '2023-3-6'
-=======
-__version__ = '0.23.0'
-__versiondate__ = '2023-2-10'
->>>>>>> d08f1126
+
 __license__ = f'FPsim {__version__} ({__versiondate__}) — © 2019-2022 by IDM'