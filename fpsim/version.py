--- conflicted
+++ resolved
@@ -1,7 +1,2 @@
-<<<<<<< HEAD
-__version__ = '0.11.6'
-__versiondate__ = '2022-05-21'
-=======
-__version__ = '0.12.0'
-__versiondate__ = '2022-05-22'
->>>>>>> addf2b5e
+__version__ = '0.13.0'
+__versiondate__ = '2022-05-22'