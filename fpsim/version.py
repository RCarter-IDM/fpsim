--- conflicted
+++ resolved
@@ -1,9 +1,5 @@
-<<<<<<< HEAD
 __version__ = '0.26.4'
-__versiondate__ = '2023-9-7'
-=======
-__version__ = '0.26.3'
 __versiondate__ = '2023-9-27'
->>>>>>> 1ae91662
+
 
 __license__ = f'FPsim {__version__} ({__versiondate__}) — © 2019-2022 by IDM'