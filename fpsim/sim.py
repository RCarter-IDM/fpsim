--- conflicted
+++ resolved
@@ -1188,11 +1188,8 @@
                 self.results['miscarriages_over_year'].append(miscarriages_over_year)
                 self.results['abortions_over_year'].append(abortions_over_year)
                 self.results['maternal_deaths_over_year'].append(maternal_deaths_over_year)
-<<<<<<< HEAD
                 self.results['method_usage'].append(self.compute_method_usage()) # only want this per year
-=======
                 self.results['pregnancies_over_year'].append(pregnancies_over_year)
->>>>>>> a16b9c26
                 if maternal_deaths_over_year == 0:
                     self.results['mmr'].append(0)
                 else:
