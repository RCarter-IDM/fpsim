--- conflicted
+++ resolved
@@ -543,13 +543,6 @@
 
             self.step_results['stillbirth_ages'] = self.age_by_group
             self.step_results['as_stillbirths'] = stillbirth_boolean
-<<<<<<< HEAD
-=======
-            #stillbirth_age_split = self.log_age_split([self.age_by_group], 'stillbirths', [stillbirth_boolean], None)
-
-            # for key in stillbirth_age_split:
-            #     self.step_results[key] = stillbirth_age_split[key]
->>>>>>> dc0c41c5
 
             # Add dates of live births and stillbirths separately for agent to remember
             all_ppl = self.unfilter()
@@ -708,12 +701,7 @@
                 if index not in age_true_counts:
                     results_dict[f"{channel}_{age_str}"] = 0
                 else:
-<<<<<<< HEAD
-                    results_dict[f"{channel}_{age_str}"] = age_true_counts[index] 
-=======
                     results_dict[f"{channel}_{age_str}"] = age_true_counts[index]
-        #print(f"One of these should be empty \n ---age_counts---: {age_true_counts} \n ----age_false counts----: {age_false_counts} \n results dict {results_dict}")
->>>>>>> dc0c41c5
         return results_dict
 
     def track_mcpr(self):
@@ -1360,14 +1348,7 @@
                 self.results['maternal_deaths_over_year'].append(maternal_deaths_over_year)
                 self.results['pregnancies_over_year'].append(pregnancies_over_year)
 
-<<<<<<< HEAD
-                imr_results_dict = self.people.log_age_split(binned_ages_t=self.results['imr_age_by_group'][start_index:stop_index], channel='imr', 
-=======
-                # mmr_result_dict = self.log_age_split(binned_ages_t=[self.age_by_group], channel='imr', numerators=[self.results[']], denominators=[denominator])
-                assert not isinstance(self.results['imr_numerator'][start_index:stop_index], int)
-
                 imr_results_dict = self.people.log_age_split(binned_ages_t=self.results['imr_age_by_group'][start_index:stop_index], channel='imr',
->>>>>>> dc0c41c5
                                                      numerators=self.results['imr_numerator'][start_index:stop_index], denominators=self.results['imr_denominator'][start_index:stop_index])
                 mmr_results_dict = self.people.log_age_split(binned_ages_t=self.results['mmr_age_by_group'][start_index:stop_index], channel='mmr',
                                                      numerators=self.results['mmr_numerator'][start_index:stop_index], denominators=self.results['mmr_denominator'][start_index:stop_index])
@@ -1689,13 +1670,8 @@
                     ax.legend(loc='upper left', frameon=True)
                 if 'cpr' in to_plot:
                     top = int(np.ceil(max(self.results['acpr']) / 10.0)) * 10 # rounding up to nearest 10
-<<<<<<< HEAD
                     self.conform_y_axes(figure=fig, top=top) 
                 if as_plot:
-=======
-                    self.conform_y_axes(figure=fig, top=top)
-                if ('cpr_' in key or 'acpr_' in key or 'mcpr_' in key or 'pregnancies_' in key or 'stillbirths' in key or 'tfr_' in key or 'imr_' in key or 'mmr_' in key or 'births_' in key) and 'by_year' not in key:
->>>>>>> dc0c41c5
                     channel_type = key.split("_")[0]
                     tfr_scaling = 'tfr_' in key
                     age_bins = fpd.age_bin_map if tfr_scaling else fpd.method_youth_age_map
