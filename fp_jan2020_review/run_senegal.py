'''
Run all analyses for Senegal.
'''

import pylab as pl
import pandas as pd
import sciris as sc
import seaborn as sns
import lemod_fp as lfp
import senegal_parameters as sp

# Housekeeping
sc.tic()
pl.rcParams['font.size'] = 10

# Set parameters
do_run              = 1
do_store_postpartum = 1
do_plot_pregnancy_parity = 1
do_plot_popsize     = 1
do_plot_pyramids    = 1
do_plot_model_pyramid = 1
do_plot_skyscrapers = 1
do_plot_methods     = 1
do_plot_spacing     = 1
do_save             = 1

min_age = 15
max_age = 50
bin_size = 5
year_str = '2017'
pop_pyr_year_file = sp.abspath('dropbox/Population_Pyramid_-_All.csv')
skyscrapers_file = sp.abspath('dropbox/Skyscrapers-All-DHS.csv')
methods_file = sp.abspath('dropbox/Method_v312.csv')
spacing_file = sp.abspath('dropbox/BirthSpacing.csv')
popsize_file = sp.abspath('dropbox/senegal-popsize.csv')
barriers_file = sp.abspath('dropbox/DHSIndividualBarriers.csv')

if do_run:
    pars = sp.make_pars()
    sim = lfp.Sim(pars=pars)

    def add_long_acting(sim):
        print('Added long-acting intervention')
        for person in sim.people.values():
            person.method = 'Implant'

    def urhi(sim):
        print('Added URHI')
        switching = sim.pars['switching']
        print(switching)
        for i,method1 in enumerate(switching.keys()):
            switching[method1][0] *= 0.0
            switching[method1][:] = switching[method1][:]/switching[method1][:].sum()
        sim.pars['switching'] = switching
        print(switching)
        for person in sim.people.values():
            person.pars = sim.pars

    def serialize(sim):
        sc.saveobj(sp.abspath('serialized_pop.obj'), sim.people)

    def deserialize(sim):
        sim.people = sc.loadobj(sp.abspath('serialized_pop.obj'))


    # sim.add_intervention(intervention=add_long_acting, year=2000)
    # sim.add_intervention(intervention=urhi, year=2000)
    # sim.add_intervention(intervention=serialize, year=2000)
    # sim.add_intervention(intervention=deserialize, year=2010)

    # sim = lfp.multi_run(sim, n=1)
    sim.run()
    people = list(sim.people.values()) # Pull out people

    #if do_store_postpartum:

        #pp = sim.store_postpartum()
        #pp.to_csv(sp.abspath('data/postpartum_model2.csv'))

    if do_plot_pregnancy_parity:

        #Extract data on currently pregnant and parity at end of sim from model
        model = sim.store_postpartum()

        #Load Senegal DHS 2018 data
<<<<<<< HEAD
        dhs = pd.read_stata('dropbox/SNIR80FL.dta', convert_categoricals=False)
=======
        dhs = pd.read_stata('data/SNIR80FL.DTA', convert_categoricals=False)
>>>>>>> ec57e27d
        dhs = dhs[['v012', 'v213', 'v218']]
        dhs = dhs.rename(columns={'v012': 'Age', 'v213': 'Currently pregnant',
                                  'v218': 'Parity'})  # Parity means # of living children in DHS

        fig, axes = pl.subplots(3, 2, figsize = (18, 14))

        #fig.suptitle('FP Sim Model vs DHS data on age, pregnancy, and parity')

        sns.distplot(model['Age'], bins=37, ax = axes[0,0]).set_title('Age histogram in FP model')
        sns.distplot(dhs['Age'], bins=35, ax = axes[0,1]).set_title('Age histogram in Senegal 2018 DHS data')

        sns.violinplot(ax = axes[1,0], x='Pregnant', y='Age', data=model).set_title(
            'Age distribution of agents currently pregnant in FP model')
        sns.violinplot(ax = axes[1,1], x='Currently pregnant', y='Age', data=dhs).set_title(
            'Age distribution currently pregnant in 2018 DHS data')

        sns.boxplot(ax = axes[2,0], x='Parity', y='Age', data=model).set_title('Age-parity distributions FP model')
        sns.boxplot(ax = axes[2,1], x='Parity', y='Age', data=dhs).set_title('Age-parity distributions 2018 DHS data')

        pl.tight_layout()

        if do_save:
            pl.savefig(sp.abspath('figs/pregnancy_parity.png'))

    if do_plot_popsize:

        # Load data
        popsize_tfr  = pd.read_csv(popsize_file, header=None)

        # Handle population size
        pop_years = popsize_tfr.iloc[0,:].to_numpy()
<<<<<<< HEAD
        popsize = popsize_tfr.iloc[1,:].to_numpy() / sim.pars['n'] # Conversion factor from Senegal to 500 people, = 1 / 1000 * 1.4268 / 500
        
=======
        popsize = popsize_tfr.iloc[1,:].to_numpy() / 350434.0 * sim.pars['n'] # Conversion factor from Senegal to 500 people, = 1 / 1000 * 1.4268 / 500

>>>>>>> ec57e27d
        # Default plots
        fig = sim.plot()

        sim.plot_postpartum()

        # Population size plot
        ax = fig.axes[0] # First axis on plot
        ax.scatter(pop_years, popsize, c='k', label='Data', zorder=1000)
        #pl.legend()
        if do_save:
            pl.savefig(sp.abspath('figs/senegal_popsize.png'))

        # MCPR -- TODO, copied from senegal_parameters.py
        mcpr_years = pl.array([1986, 1992, 1997, 2005, 2010, 2012, 2014, 2015, 2016, 2017])
        mcpr_rates = pl.array([2.65, 4.53, 7.01, 7.62, 8.85, 11.3, 14.7, 15.3, 16.5, 18.8])

        ax = fig.axes[1] # Second axis on plot
        ax.scatter(mcpr_years, mcpr_rates, c='k', label='Data', zorder=1000)
        #pl.legend()

<<<<<<< HEAD
        #350434.0 <--- Factor previously used to adjust population

=======
>>>>>>> ec57e27d

    if do_plot_pyramids:
        fig2 = pl.figure(figsize=(16,16))

        # Load population pyramid from DHS
        pop_pyr_year  = pd.read_csv(pop_pyr_year_file, header=None)
        pop_pyr_year = pop_pyr_year[pop_pyr_year[0]==year_str]
        bins = pl.arange(min_age, max_age, bin_size)
        pop_props_year = pop_pyr_year[2].to_numpy()

        plotstyle = {'marker':'o', 'lw':3}

        counts = pl.zeros(len(bins))
        for person in people:
            if person.alive:
                bininds = sc.findinds(bins<=person.age) # Could be refactored
                if len(bininds) and person.age < max_age:
                    counts[bininds[-1]] += 1
        counts = counts/counts.sum()

        # x = pl.hstack([bins, bins[::-1]])
        # PP = pl.hstack([pop_props_year,-pop_props_year[::-1]])
        # CC = pl.hstack([counts,-counts[::-1]])

        # pl.plot(PP, x, c='b', label=f'{year_str} data', **plotstyle)
        # pl.plot(CC, x, c='g', label='Model', **plotstyle)

        pl.plot(pop_props_year, bins, c='b', label=f'{year_str} data', **plotstyle)
        pl.plot(counts, bins, c='g', label='Model', **plotstyle)

        pl.legend()
        pl.xlabel('Proportion')
        pl.ylabel('Age')
        pl.title('Age pyramid, 15-49, females only', fontweight='bold')
        sc.setylim()

        if do_save:
            pl.savefig(sp.abspath('figs/senegal_pyramids.png'))

    if do_plot_skyscrapers:

        # Set up
        min_age = 15
        max_age = 50
        bin_size = 5
        age_bins = pl.arange(min_age, max_age, bin_size)
        parity_bins = pl.arange(0,8)
        n_age = len(age_bins)
        n_parity = len(parity_bins)
        x_age = pl.arange(n_age)
        x_parity = pl.arange(n_parity) # Should be the same

        # Load data
        data_parity_bins = pl.arange(0,18)
        sky_raw_data  = pd.read_csv(skyscrapers_file, header=None)
        sky_raw_data = sky_raw_data[sky_raw_data[0]==year_str]
        sky_parity = sky_raw_data[2].to_numpy()
        sky_props = sky_raw_data[3].to_numpy()
        sky_arr = sc.odict()

        sky_arr['Data'] = pl.zeros((len(age_bins), len(parity_bins)))
        count = -1
        for age_bin in x_age:
            for dpb in data_parity_bins:
                count += 1
                parity_bin = min(n_parity-1, dpb)
                sky_arr['Data'][age_bin, parity_bin] += sky_props[count]
        assert count == len(sky_props)-1 # Ensure they're the right length


        # Extract from model
        sky_arr['Model'] = pl.zeros((len(age_bins), len(parity_bins)))
        for person in people:
            if person.alive and not person.sex and person.age>=min_age and person.age<max_age:
                age_bin = sc.findinds(age_bins<=person.age)[-1]
                parity_bin = sc.findinds(parity_bins<=person.parity)[-1]
                sky_arr['Model'][age_bin, parity_bin] += 1

        # Normalize
        for key in ['Data', 'Model']:
            sky_arr[key] /= sky_arr[key].sum() / 100

        # Plot skyscrapers
        for key in ['Data', 'Model']:
            fig = pl.figure(figsize=(20,14))

            sc.bar3d(fig=fig, data=sky_arr[key], cmap='jet')
            pl.xlabel('Age', fontweight='bold')
            pl.ylabel('Parity', fontweight='bold')
            pl.title(f'Age-parity plot for the {key.lower()}\n\n', fontweight='bold')
            pl.gca().set_xticks(pl.arange(n_age))
            pl.gca().set_yticks(pl.arange(n_parity))
            pl.gca().set_xticklabels(age_bins)
            pl.gca().set_yticklabels(parity_bins)
            pl.gca().view_init(30,45)
            pl.draw()
            if do_save:
                pl.savefig(sp.abspath(f'figs/senegal_skyscrapers_{key}.png'))


        # Plot sums
        fig = pl.figure(figsize=(20,14))
        labels = ['Parity', 'Age']
        x_axes = [x_parity, x_age]
        x_labels = [['0','1','2','3','4','5','6', '7+'],
                    ['15-19', '20-24', '25-29', '30-34', '35-39', '40-44', '45-49']]
        offsets = [0, 0.4]
        for i in range(2):
            pl.subplot(2,1,i+1)
            for k,key in enumerate(['Data', 'Model']):
                y_data = sky_arr[key].sum(axis=i)
                # y_data = y_data/y_data.sum()
                pl.bar(x_axes[i]+offsets[k], y_data, width=0.4, label=key)
                pl.gca().set_xticks(x_axes[i]+0.2)
                pl.gca().set_xticklabels(x_labels[i])
                pl.xlabel(labels[i])
                pl.ylabel('Percentage of population')
                pl.title(f'Population by: {labels[i]}', fontweight='bold')
                pl.legend()
                if do_save:
                    pl.savefig(sp.abspath(f'figs/senegal_age_parity_sums.png'))


    if do_plot_methods:
        data_method_counts = sc.odict().make(keys=sim.pars['methods']['names'], vals=0.0)
        model_method_counts = sc.dcp(data_method_counts)

        # Load data from DHS -- from dropbox/Method_v312.csv

        data = [
            ['Other', 'emergency contraception', 0.015216411570543636,2017.698615635373],
            ['Condoms', 'female condom', 0.005239036180154552,2017.698615635373],
            ['BTL', 'female sterilization', 0.24609377594176307,2017.698615635373],
            ['Implants', 'implants/norplant', 5.881839602070953,2017.698615635373],
            ['Injectables', 'injections', 7.101718239287355,2017.698615635373],
            ['IUDs', 'iud', 1.4865067612487317,2017.698615635373],
            ['Other', 'lactational amenorrhea (lam)', 0.04745447091361792,2017.698615635373],
            ['Condoms', 'male condom', 1.0697377418682412,2017.698615635373],
            ['None', 'not using', 80.10054235699272,2017.698615635373],
            ['Other', 'other modern method', 0.007832257135437748,2017.698615635373],
            ['Other', 'other traditional', 0.5127850142889963,2017.698615635373],
            ['Rhythm', 'periodic abstinence', 0.393946698444533,2017.698615635373],
            ['Pill', 'pill', 2.945874450486654,2017.698615635373],
            ['Rhythm', 'standard days method (sdm)', 0.06132534128612159,2017.698615635373],
            ['Withdrawal', 'withdrawal', 0.12388784228417069,2017.698615635373],
        ]


        '''
        Use to compare to old switching matrices
        data = [
            ['Other', 'emergency contraception', 0.015216411570543636,2017.698615635373],
            ['Condoms', 'female condom', 0.005239036180154552,2017.698615635373],
            ['Other', 'female sterilization', 0.24609377594176307,2017.698615635373],
            ['Implants', 'implants/norplant', 5.881839602070953,2017.698615635373],
            ['Injectables', 'injections', 7.101718239287355,2017.698615635373],
            ['IUDs', 'iud', 1.4865067612487317,2017.698615635373],
            ['Lactation', 'lactational amenorrhea (lam)', 0.04745447091361792,2017.698615635373],
            ['Condoms', 'male condom', 1.0697377418682412,2017.698615635373],
            ['None', 'not using', 80.10054235699272,2017.698615635373],
            ['Other', 'other modern method', 0.007832257135437748,2017.698615635373],
            ['Traditional', 'other traditional', 0.5127850142889963,2017.698615635373],
            ['Traditional', 'periodic abstinence', 0.393946698444533,2017.698615635373],
            ['Pill', 'pill', 2.945874450486654,2017.698615635373],
            ['Other', 'standard days method (sdm)', 0.06132534128612159,2017.698615635373],
            ['Traditional', 'withdrawal', 0.12388784228417069,2017.698615635373],
        ]
        '''
        for entry in data:
            data_method_counts[entry[0]] += entry[2]
        data_method_counts[:] /= data_method_counts[:].sum()

        # From model
        for person in people:
            if person.alive and not person.sex and person.age>=min_age and person.age<max_age:
                model_method_counts[person.method] += 1
        model_method_counts[:] /= model_method_counts[:].sum()

        # Make labels
        data_labels = data_method_counts.keys()
        for d in range(len(data_labels)):
            if data_method_counts[d]>0.01:
                data_labels[d] = f'{data_labels[d]}: {data_method_counts[d]*100:0.1f}%'
            else:
                data_labels[d] = ''
        model_labels = model_method_counts.keys()
        for d in range(len(model_labels)):
            if model_method_counts[d]>0.01:
                model_labels[d] = f'{model_labels[d]}: {model_method_counts[d]*100:0.1f}%'
            else:
                model_labels[d] = ''

        # Plot pies
        fig = pl.figure(figsize=(20,14))
        pl.subplot(2,2,1)
        pl.pie(data_method_counts[:], labels=data_labels)
        pl.title('Method use (DHS data)', fontweight='bold')

        pl.legend(data_method_counts.keys(), loc='upper right', bbox_to_anchor=(1.7,0.2))

        pl.subplot(2,2,2)
        pl.pie(model_method_counts[:], labels=model_labels)
        pl.title('Method use (model)', fontweight='bold')

        # Remake without None
        data_method_counts['None'] = 0.0
        model_method_counts['None'] = 0.0
        data_method_counts[:] /= data_method_counts[:].sum()
        model_method_counts[:] /= model_method_counts[:].sum()

        # Make labels
        data_labels = data_method_counts.keys()
        for d in range(len(data_labels)):
            if data_method_counts[d]>0.01:
                data_labels[d] = f'{data_labels[d]}: {data_method_counts[d]*100:0.1f}%'
            else:
                data_labels[d] = ''
        model_labels = model_method_counts.keys()
        for d in range(len(model_labels)):
            if model_method_counts[d]>0.01:
                model_labels[d] = f'{model_labels[d]}: {model_method_counts[d]*100:0.1f}%'
            else:
                model_labels[d] = ''

        pl.subplot(2,2,3)
        pl.pie(data_method_counts[:], labels=data_labels)
        pl.title('Method use among users (DHS data)', fontweight='bold')

        # pl.legend(data_method_counts.keys(), loc='upper right', bbox_to_anchor=(1,1.5))

        pl.subplot(2,2,4)
        pl.pie(model_method_counts[:], labels=model_labels)
        pl.title('Method use among users (model)', fontweight='bold')

        if do_save:
            pl.savefig(sp.abspath(f'figs/senegal_method_mix.png'))


    if do_plot_spacing:

        spacing_bins = sc.odict({'0-12':0,'12-24':1,'24-36':2,'>36':3}) # Spacing bins in years

        # From data
        data = pd.read_csv(spacing_file)

        right_year = data['SurveyYear']=='2010-11'
        not_first = data['Birth Order'] != 0
        is_first = data['Birth Order'] == 0
        filtered = data[(right_year) & (not_first)]
        spacing = filtered['Birth Spacing'].to_numpy()
        sorted_spacing = sorted(spacing)

        first_filtered = data[(right_year) & (is_first)]
        first = first_filtered['Birth Spacing'].to_numpy()
        sorted_first = sorted(first)

        x_ax = pl.linspace(0,100,len(sorted_spacing))
        x_ax_first = pl.linspace(0,100,len(sorted_first))

        # From model
        model_age_first = []
        model_spacing = []
        model_spacing_counts = sc.odict().make(keys=spacing_bins.keys(), vals=0.0)
        for person in people:
            if len(person.dobs):
                model_age_first.append(person.dobs[0])
            if len(person.dobs)>1:
                for d in range(len(person.dobs)-1):
                    space = person.dobs[d+1] - person.dobs[d]
                    ind = sc.findinds(space>spacing_bins[:])[-1]
                    model_spacing_counts[ind] += 1

                    model_spacing.append(space)

        model_ax = pl.linspace(0,100,len(model_spacing))

        model_age_ax = pl.linspace(0,100,len(model_age_first))

        # Plotting
        fig = pl.figure(figsize=(30,12))

        # tmpfig = pl.figure()
        # data_y, data_x, _ = pl.hist(spacing, bins=20)
        # model_y, model_x, _ = pl.hist(model_spacing, bins=20)
        # pl.close(tmpfig)
        # data_y /= data_y.sum()/100.0
        # model_y /= model_y.sum()/100.0
        # pl.plot(data_x[:-1], data_y, c='k', label='Data', lw=3)
        # pl.plot(model_x[:-1], model_y, c=(0.2,0.7,0.1), label='Model', lw=3)

        pl.subplot(1,2,1)
        pl.plot(x_ax, sorted(spacing), c='k', label='Data', lw=3)
        pl.plot(model_ax, sorted(model_spacing), c=(0.2,0.7,0.1), label='Model', lw=3)
        pl.xlim([0,100.1])
        sc.setylim()
        pl.xlabel('Probability (%)')
        pl.ylabel('Birth spacing (years)')
        pl.title(f'Birth spacing is: data={pl.mean(spacing):0.2f}±{pl.std(spacing):0.2f} years, model={pl.mean(model_spacing):0.2f}±{pl.std(model_spacing):0.2f} years')
        pl.legend()

        pl.subplot(1,2,2)
        pl.plot(x_ax_first, sorted(first), c='k', label='Data', lw=3)
        pl.plot(model_age_ax, sorted(model_age_first), c=(0.2,0.7,0.1), label='Model', lw=3)
        pl.xlim([0,100.1])
        sc.setylim()
        pl.xlabel('Probability (%)')
        pl.ylabel('Age at first birth (years)')
        pl.title(f'Age at first birth: data={pl.mean(first):0.2f}±{pl.std(first):0.2f} years, model={pl.mean(model_age_first):0.2f}±{pl.std(model_age_first):0.2f} years')
        pl.legend()

        if do_save:
            pl.savefig(sp.abspath(f'figs/senegal_birth_spacing.png'))





sc.toc()

print('Done.')
<|MERGE_RESOLUTION|>--- conflicted
+++ resolved
@@ -84,11 +84,7 @@
         model = sim.store_postpartum()
 
         #Load Senegal DHS 2018 data
-<<<<<<< HEAD
-        dhs = pd.read_stata('dropbox/SNIR80FL.dta', convert_categoricals=False)
-=======
-        dhs = pd.read_stata('data/SNIR80FL.DTA', convert_categoricals=False)
->>>>>>> ec57e27d
+        dhs = pd.read_stata('dropbox/SNIR80FL.DTA', convert_categoricals=False)
         dhs = dhs[['v012', 'v213', 'v218']]
         dhs = dhs.rename(columns={'v012': 'Age', 'v213': 'Currently pregnant',
                                   'v218': 'Parity'})  # Parity means # of living children in DHS
@@ -120,13 +116,9 @@
 
         # Handle population size
         pop_years = popsize_tfr.iloc[0,:].to_numpy()
-<<<<<<< HEAD
+
         popsize = popsize_tfr.iloc[1,:].to_numpy() / sim.pars['n'] # Conversion factor from Senegal to 500 people, = 1 / 1000 * 1.4268 / 500
-        
-=======
-        popsize = popsize_tfr.iloc[1,:].to_numpy() / 350434.0 * sim.pars['n'] # Conversion factor from Senegal to 500 people, = 1 / 1000 * 1.4268 / 500
-
->>>>>>> ec57e27d
+
         # Default plots
         fig = sim.plot()
 
@@ -147,11 +139,7 @@
         ax.scatter(mcpr_years, mcpr_rates, c='k', label='Data', zorder=1000)
         #pl.legend()
 
-<<<<<<< HEAD
         #350434.0 <--- Factor previously used to adjust population
-
-=======
->>>>>>> ec57e27d
 
     if do_plot_pyramids:
         fig2 = pl.figure(figsize=(16,16))
