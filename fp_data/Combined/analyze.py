import os
from pathlib import Path
import itertools
import argparse
import numpy as np
import pandas as pd
import unidecode
import seaborn as sns
import matplotlib.pyplot as plt
import multiprocessing

from fp_utils.dhs import DHS
from fp_utils.urhi import URHI
from fp_utils import *

sns.set(font_scale=1.4)
sns.set_style('white')

fs=(12,8)

username = os.path.split(os.path.expanduser('~'))[-1]
folderdict = {
    'dklein': {
        'DHS': '/home/dklein/Dropbox (IDM)/FP Dynamic Modeling/DHS/Country data/Senegal/',
        'URHI': '/home/dklein/Dropbox (IDM)/URHI/Senegal',
    },
    'cliffk': {
        'DHS': '/u/cliffk/idm/fp/data/DHS/NGIR6ADT/NGIR6AFL.DTA',
        'URHI': '/home/cliffk/idm/fp/data/Senegal'
    }
}


def main(show_plots = False, force_read = False, individual_barriers = False):
    results_dir = os.path.join('results', 'Combined')
    Path(results_dir).mkdir(parents=True, exist_ok=True)

    cores = multiprocessing.cpu_count()
    u = URHI(folderdict[username]['URHI'], cores=cores, force_read = force_read)
    d = DHS(folderdict[username]['DHS'], cores=cores, force_read = force_read)

    if individual_barriers:
        ib = d.compute_individual_barriers()
        ib.to_csv(os.path.join(results_dir, 'DHSIndividualBarriers.csv'), na_rep='NaN')
        print(d.data.loc[d.data['MethodType']=='No method'].shape[0])
        print(ib.shape[0])


    # Useful to see which methods are classified as modern / traditional
    print(pd.crosstab(index=d.data['Method'], columns=d.data['MethodType'], values=d.data['Weight']/1e6, aggfunc=sum))
    print(pd.crosstab(index=u.data['Method'], columns=u.data['MethodType'], values=u.data['Weight'], aggfunc=sum))

    cols = ['Survey', 'SurveyName', 'AgeBin', 'AgeBinCoarse', 'Method', 'MethodType', 'MethodDurability', 'Weight', 'Date', 'ParityBin', 'Unmet', 'UID']
    #c = pd.concat((d.dakar_urban[cols], u.data[cols]))
    urhi_like = pd.concat((d.urhi_like[cols], u.data[cols]))
    #c = pd.concat((d.data[cols], u.data[cols]))
    dhs_urhi = pd.concat((d.data[cols], d.urhi_like[cols], u.data[cols]))

    all_data = pd.concat((d.data[cols], d.urhi_like[cols], d.urban[cols], d.rural[cols], u.data[cols]))

    ###########################################################################
    # DHS Barriers
    ###########################################################################


    #print(dhs_urhi.groupby(['Survey', 'SurveyName', 'Date'])['Weight'].sum()/1e6)
    #exit()

    ib = d.get_individual_barriers()

    stacked = ib.stack()
    #stacked.name = 'Stack'
    stacked.index.rename('Barrier', level=8, inplace=True)
    stacked.name = 'Count'
    stacked = stacked.reset_index('Weight')
<<<<<<< HEAD
    stacked.loc[:,'WeightCount'] = stacked['Weight'] * stacked['Count'] / 1e6

    stacked.reset_index(inplace=True)

    stacked_barriers_weight_sum = stacked.groupby(['SurveyName', 'Barrier'])['WeightCount'].sum()
    no_method_weight_sum = d.data.loc[d.data['Method']=='No method'].groupby('SurveyName')['Weight'].sum() / 1e6
    weight_sum = d.data.groupby('SurveyName')['Weight'].sum() / 1e6

    fig, ax = plt.subplots(1,1,figsize=fs)
    percent_on_no_method = 100 *no_method_weight_sum.divide(weight_sum)
    percent_on_no_method.plot(ax=ax)
    ax.set_xlabel('Survey')
    ax.set_ylabel('Women Not Using Any Method (%)')
    #ax.set_ylim(bottom=0, top=100)
    fig.savefig(os.path.join(results_dir, 'NonUse.png'))


    barrier_percent_of_no_need = 100 * stacked_barriers_weight_sum.divide(no_method_weight_sum)

    #bar_data = stacked.groupby(['SurveyName', 'Barrier'])['WeightCount'].sum()
    print(barrier_percent_of_no_need)
    print(barrier_percent_of_no_need.groupby('SurveyName').sum())

    unstack_for_total = barrier_percent_of_no_need.unstack('Barrier')
    unstack_for_total['N/A'] = unstack_for_total['N/A'] + 100 - unstack_for_total.sum(axis=1)
    unstack_for_total.rename(columns={'N/A':'Missing'}, inplace=True)
    unstack_for_total.name = 'Percent'
    barrier_percent_of_no_need_with_missing = unstack_for_total.stack()

=======
    stacked.loc[:,'WeightCount'] = stacked['Weight'] * stacked['Count']
    bar = stacked.groupby(['SurveyName', 'Barrier'])['WeightCount'].sum()
>>>>>>> 99171d46
    fig, ax = plt.subplots(1,1,figsize=fs)
    barrier_percent_of_no_need_with_missing.unstack('SurveyName').plot.bar(rot=0, ax=ax)
    ax.set_ylabel('Barriers reported (percent of non users)')
    fig.savefig(os.path.join(results_dir, 'Barriers.png'))


    ###########################################################################
    # URHI - who converted to implants?
    ###########################################################################
    implant_end = u.data.loc[(u.data['Method']=='Implant') & (u.data['SurveyName']=='Endline')]
    switchers = u.data.loc[u.data['SurveyName']=='Baseline'] \
        .set_index('UID') \
        .loc[implant_end['UID']]
    switchers = switchers.loc[switchers['Method'] != 'Implant']

    switchers_ct_raw = pd.crosstab(index=switchers['AgeBin'], columns=switchers['ParityBin'], values=switchers['Weight'], aggfunc=sum)
    ct_distribution = 100 * switchers_ct_raw / switchers_ct_raw.sum().sum()
    ct_distribution.fillna(0, inplace=True)
    ct_distribution.to_csv(os.path.join(results_dir, 'URHI_SwitchedToImplants_FromAgeParity_Distribution.csv'))

    switch_from = 100 * switchers.groupby('Method')['Weight'].sum() .divide( switchers['Weight'].sum() ).fillna(0)

    endline = u.data.loc[u.data['SurveyName']=='Endline']
    total = u.data.loc[u.data['SurveyName']=='Baseline'] \
        .set_index('UID') \
        .loc[endline['UID']]
    total = total.loc[total['Method'] != 'Implant']

    ct_total = pd.crosstab(index=total['AgeBin'], columns=total['ParityBin'], values=total['Weight'], aggfunc=sum)

    switch_frac = 100*switchers_ct_raw.divide(ct_total).fillna(0)
    switch_parity_frac = 100 * switchers_ct_raw.sum(axis=0).divide(ct_total.sum(axis=0)).fillna(0)
    switch_age_frac = 100 * switchers_ct_raw.sum(axis=1).divide(ct_total.sum(axis=1)).fillna(0)

    num_by_method = switchers.groupby('Method')['Weight'].sum()
    den_by_method =total.groupby('Method')['Weight'].sum()

    switch_from_popfrac = 100 * num_by_method.divide(den_by_method).fillna(0)


    switchers_ct_raw.to_csv(os.path.join(results_dir, 'URHI_SwitchedToImplants_FromAgeParity_Counts.csv'))
    ct_total.to_csv(os.path.join(results_dir, 'URHI_SwitchedToImplants_FromAgeParity_PopTotals.csv'))
    switch_frac.to_csv(os.path.join(results_dir, 'URHI_SwitchedToImplants_FromAgeParity_PopFraction.csv'))
    switch_parity_frac.to_csv(os.path.join(results_dir, 'URHI_SwitchedToImplants_FromParity_PopFraction.csv'))
    switch_age_frac.to_csv(os.path.join(results_dir, 'URHI_SwitchedToImplants_FromAge_PopFraction.csv'))

    switch_from.to_csv(os.path.join(results_dir, 'URHI_SwitchedToImplants_FromMethods_Distribution.csv'))
    switch_from_popfrac.to_csv(os.path.join(results_dir, 'URHI_SwitchedToImplants_FromMethods_PopFrac.csv'))

    with pd.option_context('display.max_rows', 1000, 'display.float_format', '{:.1f}'.format): # 'display.precision',2, 
        print('Switchers CT:\n', switchers_ct_raw)
        print('Switchers CT distribution\n:', ct_distribution)
        print('Total CT:\n', ct_total)
        print('Switchers fraction of Total:\n', switch_parity_frac)
        print( switch_parity_frac )
        print( switch_age_frac )

        print('Switched to implants from [Distribution]:\n', switch_from)
        print('Switched to implants from [Pop Frac]:\n', switch_from_popfrac)


    dat2011 = pd.concat( [
        #d.data[cols].loc[d.data['SurveyName']=='2010-11'],
        d.urhi_like[cols].loc[d.urhi_like['SurveyName']=='2010-11'], # URHI-like
        #d.dakar_urban[cols].loc[d.dakar_urban['SurveyName']=='2010-11'], # Dakar-urban
        u.data[cols].loc[u.data['SurveyName']=='Baseline']
    ])
    dat2011['Year'] = 2011

    ### Stacked bar code is SUPER UGLY - TODO
    fig, ax = plt.subplots(1,1,figsize=(12,6))
    tmp = dat2011.groupby(['Survey', 'MethodType', 'AgeBin'])['Weight'].sum()
    wsum = dat2011.groupby(['Survey'])['Weight'].sum()
    tmp = tmp.divide(wsum).reset_index()
    tmp.loc[tmp['Weight'].isna(), 'Weight'] = 0
    X = np.arange( tmp['AgeBin'].nunique() )
    width = 0.35
    col = ['r', 'g', 'b', 'm', 'y', 'c']
    hatch = [None, '/']
    for survey_index, (survey, dat_survey) in enumerate(tmp.groupby('Survey')):
        bot = None
        for method_idx, (method, dat_method) in enumerate(dat_survey.groupby('MethodType')):
            label=None
            if survey_index == 0:
                label=method
            plt.bar(X+survey_index*width, height=100*dat_method['Weight'], width=width, bottom=bot, label=label, color=col[method_idx], hatch=hatch[survey_index])

            if isinstance(bot, np.ndarray):
                bot = bot + 100*dat_method['Weight'].values
            else:
                bot = 100*dat_method['Weight'].values
    ax.set_xticks(X)
    ax.set_xticklabels(tmp['AgeBin'].unique())
    ax.set_xlabel('Age')
    ax.set_ylabel('Percent')
    plt.legend()
    fig.savefig(os.path.join(results_dir, 'MethodTypeBar_by_AgeBin.png'))

    ### Stacked bar code is SUPER UGLY - TODO
    fig, ax = plt.subplots(1,1,figsize=(12,6))
    tmp = dat2011.groupby(['Survey', 'MethodType', 'ParityBin'])['Weight'].sum()
    wsum = dat2011.groupby(['Survey'])['Weight'].sum()
    tmp = tmp.divide(wsum).reset_index()
    tmp.loc[tmp['Weight'].isna(), 'Weight'] = 0
    X = np.arange( tmp['ParityBin'].nunique() )
    width = 0.35
    col = ['r', 'g', 'b', 'm', 'y', 'c']
    hatch = [None, '/']
    for survey_index, (survey, dat_survey) in enumerate(tmp.groupby('Survey')):
        bot = None
        for method_idx, (method, dat_method) in enumerate(dat_survey.groupby('MethodType')):
            label=None
            if survey_index == 0:
                label=method
            plt.bar(X+survey_index*width, height=100*dat_method['Weight'], width=width, bottom=bot, label=label, color=col[method_idx], hatch=hatch[survey_index])

            if isinstance(bot, np.ndarray):
                bot = bot + 100*dat_method['Weight'].values
            else:
                bot = 100*dat_method['Weight'].values
    ax.set_xticks(X)
    ax.set_xticklabels(tmp['ParityBin'].unique())
    ax.set_xlabel('Parity')
    ax.set_ylabel('Percent')
    plt.legend()
    fig.savefig(os.path.join(results_dir, 'MethodTypeBar_by_ParityBin.png'))


    ###########################################################################
    # SURVEY SIZE
    ###########################################################################
    print(dhs_urhi.groupby(['Survey', 'SurveyName', 'Date']).size())
    fig, ax = plt.subplots(1,1,figsize=(8,5))
    tmp = pd.concat((d.data[cols], d.urhi_like[cols], d.urban[cols], u.data[cols])) \
        .groupby(['Survey', 'Date']).size()
    tmp.name = 'Sample Size'
    sns.lineplot(data = tmp.reset_index(), x='Date', y='Sample Size', hue='Survey', marker='o', markersize=10)
    plt.ylim((0,None))
    plt.tight_layout()
    plt.savefig(os.path.join(results_dir, 'SurveySize.png'))

    ###########################################################################
    # MCPR - All women only for now
    ###########################################################################
    # TODO: pull out married women, or exposed
    tmp = all_data.copy()
    tmp['Modern'] = tmp['MethodType'] == 'Modern'

    g = sns.FacetGrid(data=tmp, hue='Survey', height=8, legend_out=False, aspect=0.75)
    g.map_dataframe(plot_line_percent, by='Modern', values=[True]).add_legend().set_xlabels('Year').set_ylabels('mCPR-All Women').set(ylim=(0,None))
    g.savefig(os.path.join(results_dir, 'mCPR.png'))

    ###########################################################################
    # POPULATION PYRAMID BY AGE
    ###########################################################################
    '''
    g = sns.FacetGrid(data=urhi_like, hue='SurveyName', height=5)
    g.map_dataframe(plot_pop_pyramid).add_legend().set_xlabels('Percent').set_ylabels('Age Bin')
    g.savefig(os.path.join(results_dir, 'PopulationPyramid.png'))
    '''

    ###########################################################################
    # UNMET NEED
    ###########################################################################
    g = sns.FacetGrid(data=urhi_like, height=5)
    g.map_dataframe(plot_line_percent, by='Unmet').add_legend().set_xlabels('Year').set_ylabels('Percent').set(ylim=(0,None))
    g.savefig(os.path.join(results_dir, 'UnmetNeed.png'))

    # Move Unknown to No, only affects URHI.  Should compute my own Unmet Need column
    #print(u.data.loc[u.data['Unmet']=='Unknown', ['Method']])
    tmp = dhs_urhi.loc[dhs_urhi['Date']>2005,:]
    tmp = tmp.loc[tmp['Unmet'].isin(['Yes', 'No'])]
    g = sns.FacetGrid(data=tmp, hue='Survey', height=8, legend_out=False, aspect=7/5)
    g.map_dataframe(plot_line_percent, by='Unmet', values=['Yes']).add_legend().set_xlabels('Year').set_ylabels('Unmet Need').set(ylim=(0,None))
    g.savefig(os.path.join(results_dir, 'Unmet_UnknownAsNo.png'))


    ###########################################################################
    # METHOD TYPE LINES
    ###########################################################################
    g = sns.FacetGrid(data=urhi_like, height=5)
    g.map_dataframe(plot_line_percent, by='MethodType').add_legend().set_xlabels('Year').set_ylabels('Percent').set(ylim=(0,None))
    g.savefig(os.path.join(results_dir, 'MethodType.png'))

    g = sns.FacetGrid(data=urhi_like, col='AgeBinCoarse', height=5)
    g.map_dataframe(plot_line_percent, by='MethodType').add_legend().set_xlabels('Year').set_ylabels('Percent').set(ylim=(0,None))
    g.savefig(os.path.join(results_dir, 'MethodType_by_AgeBinCoarse.png'))

    g = sns.FacetGrid(data=urhi_like, col='ParityBin', col_wrap=4, height=3)
    g.map_dataframe(plot_line_percent, by='MethodType').add_legend().set_xlabels('Year').set_ylabels('Percent').set(ylim=(0,None))
    g.savefig(os.path.join(results_dir, 'MethodType_by_ParityBin.png'))



    ###########################################################################
    # METHOD PIES
    ###########################################################################
    dat2011 = pd.concat( [
        #d.data[cols].loc[d.data['SurveyName']=='2010-11'],
        d.urhi_like[cols].loc[d.urhi_like['SurveyName']=='2010-11'], # URHI-like
        #d.dakar_urban[cols].loc[d.dakar_urban['SurveyName']=='2010-11'], # Dakar-urban
        u.data[cols].loc[u.data['SurveyName']=='Baseline']
    ])
    dat2011['Year'] = 2011

    dat2015 = pd.concat( [
        #d.data[cols].loc[d.data['SurveyName']=='2015'],
        d.urhi_like[cols].loc[d.urhi_like['SurveyName']=='2015'], # URHI-like
        #d.dakar_urban[cols].loc[d.dakar_urban['SurveyName']=='2010-11'], # Dakar-urban
        u.data[cols].loc[u.data['SurveyName']=='Endline']
    ])
    dat2015['Year'] = 2015

    dat = dat2011 #pd.concat([dat2011, dat2015])
    mod = dat.loc[dat['MethodType']=='Modern']

    with plt.style.context({"axes.prop_cycle" : plt.cycler("color", plt.cm.tab20.colors)}):
        g = sns.FacetGrid(data=dat, col='Year', row='Survey', height=8, aspect=2)
        g.map_dataframe(plot_pie, by='MethodType')#.add_legend()#.set_xlabels('Year').set_ylabels('Percent')
        g.savefig(os.path.join(results_dir, 'MethodPies_by_Survey_Year.png'))

        '''
        g = sns.FacetGrid(data=dat, col='Year', row='Survey', height=8)
        g.map_dataframe(plot_pie, by='MethodDurability')#.add_legend()#.set_xlabels('Year').set_ylabels('Percent')
        g.savefig(os.path.join(results_dir, 'MethodPies_by_Durability.png'))

        g = sns.FacetGrid(data=mod, col='Year', row='Survey', height=8)
        g.map_dataframe(plot_pie, by='MethodDurability')#.add_legend()#.set_xlabels('Year').set_ylabels('Percent')
        g.savefig(os.path.join(results_dir, 'NotNoneMethodPies_by_Durability.png'))
        '''

    with plt.style.context({"axes.prop_cycle" : plt.cycler("color", plt.cm.Set1.colors)}):
        g = sns.FacetGrid(data=mod, col='Year', row='Survey', height=8, aspect=2)
        g.map_dataframe(plot_pie, by='Method')#.add_legend()#.set_xlabels('Year').set_ylabels('Percent')
        g.savefig(os.path.join(results_dir, 'ModernMethodPies_by_Survey_Year.png'))


    ###########################################################################
    # MODERN METHOD LINES
    ###########################################################################
    data = urhi_like
    mod = data.loc[(data['MethodType']=='Modern') & (data['Date']>1995)]

    g = sns.FacetGrid(data=mod, height=5)
    g.map_dataframe(plot_line_percent, by='Method').add_legend().set_xlabels('Year').set_ylabels('Percent').set(ylim=(0,None))
    g.savefig(os.path.join(results_dir, 'ModernMethod.png'))

    g = sns.FacetGrid(data=mod, col='AgeBinCoarse', height=5)
    g.map_dataframe(plot_line_percent, by='Method').add_legend().set_xlabels('Year').set_ylabels('Percent').set(ylim=(0,None))
    g.savefig(os.path.join(results_dir, 'ModernMethod_by_AgeBinCoarse.png'))

    g = sns.FacetGrid(data=mod, col='ParityBin', col_wrap=4, height=3)
    g.map_dataframe(plot_line_percent, by='Method').add_legend().set_xlabels('Year').set_ylabels('Percent').set(ylim=(0,None))
    g.savefig(os.path.join(results_dir, 'ModernMethod_by_Parity.png'))

    mod.loc[mod['Method'].isin(['Female sterilization', 'LAM', 'IUD', 'Condom']), 'Method'] = 'Other modern'
    g = sns.FacetGrid(data=mod, height=8)
    g.map_dataframe(plot_line_percent, by='Method', hue_order=['Injectable', 'Daily pill', 'Other modern', 'Implant']).add_legend().set_xlabels('Year').set_ylabels('Percent').set(ylim=(0,None))
    g.savefig(os.path.join(results_dir, 'ModernMethodCoarse.png'))

    ###########################################################################
    # METHODTYPE STACK
    ###########################################################################
    g = sns.FacetGrid(data=urhi_like, col='Survey', height=10, aspect=0.8, sharex=False, legend_out=False)
    g.map_dataframe(plot_stack, by='MethodType', order=['Modern', 'Traditional', 'No method']).add_legend().set_xlabels('Year').set_ylabels('Percent') \
        .set(xlim=(d.data['Date'].min(), d.data['Date'].max()))
    plt.subplots_adjust(right=0.9)
    g.savefig(os.path.join(results_dir, 'MethodTypeStack.png'))

    #Using - want vs Not using by want to vs Not using  do not want to - add to 100%
    data = urhi_like.copy()
    data.loc[data['MethodType']=='Modern','Use'] = 'Modern'
    data.loc[data['MethodType']=='Traditional','Use'] = 'Traditional'
    data.loc[ (data['MethodType']=='No method') & (data['Unmet']=='Yes'),'Use'] = 'None-Unmet'
    data.loc[ (data['MethodType']=='No method') & (data['Unmet']=='Unknown'),'Use'] = 'None-Unknown'
    data.loc[ (data['MethodType']=='No method') & (data['Unmet']=='No'),'Use'] = 'None-Met'

    g = sns.FacetGrid(data=data, col='Survey', height=10, aspect=0.8, sharex=False, legend_out=False)
    g.map_dataframe(plot_stack, by='Use', order=['Modern', 'Traditional', 'None-Unmet', 'None-Met', 'None-Unknown']).add_legend().set_xlabels('Year').set_ylabels('Percent') \
        .set(xlim=(data['Date'].min(), data['Date'].max()))
    plt.subplots_adjust(right=0.9)
    g.savefig(os.path.join(results_dir, 'MethodUseStack.png'))


    data.loc[data['MethodType']=='Modern','Use'] = data.loc[data['MethodType']=='Modern','Method']
    data.loc[data['Use'].isin(['Female sterilization', 'LAM', 'IUD', 'Condom']), 'Use'] = 'Other modern'
    data = data.loc[data['Date'] > 2005]
    data = data.loc[data['Survey'] == 'URHI']
    g = sns.FacetGrid(data=data, col='Survey', height=10, aspect=0.8, sharex=False)
    g.map_dataframe(plot_stack, by='Use', order=['Daily pill', 'Other modern', 'Injectable', 'Implant', 'Traditional', 'None-Unmet', 'None-Met', 'None-Unknown']).add_legend().set_xlabels('Year').set_ylabels('Percent') \
        .set(xlim=(data['Date'].min(), data['Date'].max()))
    plt.subplots_adjust(right=0.9)
    g.savefig(os.path.join(results_dir, 'MethodUseStackWithModern.png'))



    ###########################################################################
    # SKYSCRAPER IMAGES
    ###########################################################################
    g = sns.FacetGrid(data=dat, col='Survey', row='Year', height=5)
    g.map_dataframe(plot_skyscraper, age='AgeBin', parity='ParityBin', vmax=20).set_xlabels('Parity').set_ylabels('Age')
    g.savefig(os.path.join(results_dir, 'Skyscraper.png'))

    dat_unmet = dat.loc[dat['Unmet']=='Yes']
    g = sns.FacetGrid(data=dat_unmet, col='Survey', row='Year', height=5)
    g.map_dataframe(plot_skyscraper, age='AgeBin', parity='ParityBin', vmax=20).set_xlabels('Parity').set_ylabels('Age')
    g.savefig(os.path.join(results_dir, 'SkyscraperUnmet.png'))



    # CURRENTLY PREGNANT - don't have from URHI yet
    '''
    fig, ax = plt.subplots(1,1, figsize=fs)
    boolean_plot('Currently pregnant', 'v213', ax=ax[0])
    plt.tight_layout()

    boolean_plot_by('Currently pregnant', 'v213', 'v101')
    boolean_plot_by('Currently pregnant', 'v213', 'v102')

    multi_plot('Unmet need', 'v624')

    fig, ax = plt.subplots(1,4, sharey=True, figsize=fs)
    multi_plot('Method type', 'v313', ax=ax[0])
    plt.tight_layout()
    '''

    if show_plots:
        plt.show()



if __name__ == '__main__':
    parser = argparse.ArgumentParser()
    parser.add_argument('--force', default=False, action='store_true')
    parser.add_argument('--barriers', default=False, action='store_true')
    parser.add_argument('--plot', default=False, action='store_true')
    args = parser.parse_args()

    main(show_plots = args.plot, force_read = args.force, individual_barriers = args.barriers)


#print(pd.crosstab(data['SurveyName'], data['v102'], data['v213']*data['Weight']/1e6, aggfunc=sum))
#with pd.option_context('display.precision', 1, 'display.max_rows', 1000): # 'display.precision',2, <|MERGE_RESOLUTION|>--- conflicted
+++ resolved
@@ -73,7 +73,7 @@
     stacked.index.rename('Barrier', level=8, inplace=True)
     stacked.name = 'Count'
     stacked = stacked.reset_index('Weight')
-<<<<<<< HEAD
+
     stacked.loc[:,'WeightCount'] = stacked['Weight'] * stacked['Count'] / 1e6
 
     stacked.reset_index(inplace=True)
@@ -103,10 +103,8 @@
     unstack_for_total.name = 'Percent'
     barrier_percent_of_no_need_with_missing = unstack_for_total.stack()
 
-=======
-    stacked.loc[:,'WeightCount'] = stacked['Weight'] * stacked['Count']
-    bar = stacked.groupby(['SurveyName', 'Barrier'])['WeightCount'].sum()
->>>>>>> 99171d46
+    #stacked.loc[:,'WeightCount'] = stacked['Weight'] * stacked['Count']
+    #bar = stacked.groupby(['SurveyName', 'Barrier'])['WeightCount'].sum()
     fig, ax = plt.subplots(1,1,figsize=fs)
     barrier_percent_of_no_need_with_missing.unstack('SurveyName').plot.bar(rot=0, ax=ax)
     ax.set_ylabel('Barriers reported (percent of non users)')
