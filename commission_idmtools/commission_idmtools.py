<<<<<<< HEAD
import random

import os
import pandas as pd
import numpy as np
import json
import GenerateCampaignRCM as gencam
from idmtools.builders import ExperimentBuilder
from idmtools.core.platform_factory import Platform
from idmtools.managers import ExperimentManager
from idmtools_model_emod.emod_experiment import EMODExperiment

exp_name = 'Family Planning Workflow Development'
config_fn = os.path.join('inputs', 'fp_default_config.json')

# Commonly modified calibration variables and configuration
BASE_POPULATION_SCALE_FACTOR = 0.00333333333333333  # For quick test simulations, this is set to a very low value
N_SAMPLES = 3  # the number of distinct parameter sets to run per iteration
N_REPLICATES = 1  # replicates, 1 is highly recommended.

samples = pd.DataFrame({'PillEfficacy': np.linspace(0, 1, N_SAMPLES)})

static_params = {
    'Base_Population_Scale_Factor': BASE_POPULATION_SCALE_FACTOR,
    'Custom_Individual_Events': [
        'Should_Not_Be_Broadcasted',
        'Choose_Next_Method_Currently_Under_Age',
        'Choose_Next_Method_Currently_On_Implant',
        'Choose_Next_Method_Currently_On_Pill',
        'Choose_Next_Method_Currently_On_Withdrawal',
        'Choose_Next_Method_Currently_Pregnant',
        'Choose_Next_Method_Currently_Post_Partum',
        'Choose_Next_Method_Currently_On_None',
        'Use_Implant',
        'Use_Pill',
        'Use_Withdrawal',
        'Use_None',
    ],
    'Enable_Property_Output': 1,
    'Report_Event_Recorder': 1,
    'Report_Event_Recorder_Events': [
        'Pregnant',
        'GaveBirth',
        'Choose_Next_Method_Currently_Under_Age',
        'Choose_Next_Method_Currently_On_Implant',
        'Choose_Next_Method_Currently_On_Pill',
        'Choose_Next_Method_Currently_On_Withdrawal',
        'Choose_Next_Method_Currently_Pregnant',
        'Choose_Next_Method_Currently_Post_Partum',
        'Choose_Next_Method_Currently_On_None',
        'Use_Implant',
        'Use_Pill',
        'Use_Withdrawal',
        'Use_None',
    ],
    'Report_Event_Recorder_Ignore_Events_In_List': 0,
    'Report_Event_Recorder_Individual_Properties': [
        'CurrentStatus'
    ],
    'logLevel_RandomChoiceMatrix': 'ERROR'
}


def map_sample_to_model_input_fn(simulation, sample_dict):
    con_list = gencam.CreateContraceptives()

    pill_contraceptive = next(x[1] for x in con_list if x[0] == gencam.USE_PILL)
    pill_contraceptive.Waning_Config.Initial_Effect = sample_dict['PillEfficacy']

    rc_list = gencam.CreateRandomChoiceMatrixList()
    campaign = gencam.GenerateCampaignFP(con_list, rc_list)

    simulation.campaign = json.loads(campaign.to_json())

    sample_index = sample_dict.pop("sample_index")
    return {"sample_index": sample_index, **{'[SAMPLE] %s' % k: v for k, v in sample_dict.items()}}


def change_seed(simulation, seed):
    simulation.set_parameter("Run_Number", seed)
    return {"seed": seed}


if __name__ == "__main__":
    # Choose where to run
    platform = Platform("COMPS")

    # Prepare the path for the exe and demographics needed
    eradication_path = os.path.join("bin", "Eradication_FPOngoing_a4be1893d72d4df3de568217ecc63ecfcaee17cf.exe")
    demographics_path = [os.path.join("inputs", "demographics.json"), os.path.join("inputs", "IP_Overlay.json")]

    # Create the experiment from_files
    experiment = EMODExperiment.from_files(name=exp_name,
                                           eradication_path=eradication_path,
                                           config_path=config_fn,
                                           demographics_paths=demographics_path)

    # Update the basic parameters in the base_simulation of the experiment
    experiment.base_simulation.update_parameters(static_params)

    # Create the sweep
    builder = ExperimentBuilder()
    builder.add_sweep_definition(change_seed, [random.randint(0, 65535) for _ in range(N_REPLICATES)])

    # Sweep on the samples
    sample_dicts = [
        {"sample_index": sample[0], **{k: v for k, v in zip(samples.columns.values, sample[1:])}}
        for sample in samples.itertuples()
    ]
    builder.add_sweep_definition(map_sample_to_model_input_fn, sample_dicts)

    # Associate the builder to the experiment
    experiment.add_builder(builder)

    # Running
    manager = ExperimentManager(experiment=experiment, platform=platform)
    manager.run()
    manager.wait_till_done()
=======
import random

from GenerateCampaignRCM import *
from idmtools.builders import ExperimentBuilder
from idmtools.core.platform_factory import Platform
from idmtools.managers import ExperimentManager
from idmtools_model_emod.emod_experiment import EMODExperiment

exp_name = 'Family Planning Workflow Development'
config_fn = os.path.join('inputs', 'config_fp.json')

# Commonly modified calibration variables and configuration
BASE_POPULATION_SCALE_FACTOR = 0.00333333333333333  # For quick test simulations, this is set to a very low value
N_SAMPLES = 3  # the number of distinct parameter sets to run per iteration
N_REPLICATES = 1  # replicates, 1 is highly recommended.

samples = pd.DataFrame({'PillEfficacy': np.linspace(0.2, 0.95, N_SAMPLES)})

static_params = {
    'Base_Population_Scale_Factor': BASE_POPULATION_SCALE_FACTOR,
    'Simulation_Duration': 5*365,
    'Custom_Individual_Events': [
        'Should_Not_Be_Broadcasted',
        'Choose_Next_Method_Currently_Under_Age',
        'Choose_Next_Method_Currently_On_Implant',
        'Choose_Next_Method_Currently_On_Pill',
        'Choose_Next_Method_Currently_On_Withdrawal',
        'Choose_Next_Method_Currently_Pregnant',
        'Choose_Next_Method_Currently_Post_Partum',
        'Choose_Next_Method_Currently_On_None',
        'Use_Implant',
        'Use_Pill',
        'Use_Withdrawal',
        'Use_None',
    ],
    'Enable_Property_Output': 0,
    'Report_Event_Recorder': 1,
    'Report_Event_Recorder_Events': [
        'Pregnant',
        'GaveBirth',
        'Choose_Next_Method_Currently_Under_Age',
        'Choose_Next_Method_Currently_On_Implant',
        'Choose_Next_Method_Currently_On_Pill',
        'Choose_Next_Method_Currently_On_Withdrawal',
        'Choose_Next_Method_Currently_Pregnant',
        'Choose_Next_Method_Currently_Post_Partum',
        'Choose_Next_Method_Currently_On_None',
        'Use_Implant',
        'Use_Pill',
        'Use_Withdrawal',
        'Use_None',
    ],
    'Report_Event_Recorder_Ignore_Events_In_List': 0,
    'Report_Event_Recorder_Individual_Properties': [
        'CurrentStatus'
    ],
    'Report_FP_ByAgeAndParity': 1,
    'Report_FP_ByAgeAndParity_Collect_Age_Bins_Data': [0, 15, 20, 25, 30, 35, 40, 45],
    'Report_FP_ByAgeAndParity_Collect_Parity_Bins_Data': [0, 1, 2, 3, 4, 5, 6],
    'Report_FP_ByAgeAndParity_Collect_Gender_Data': 0,
    'Report_FP_ByAgeAndParity_Collect_Intervention_Data': [],
    'Report_FP_ByAgeAndParity_Collect_IP_Data': ['CurrentStatus', 'Knowledge'],
    'Report_FP_ByAgeAndParity_Event_Counter_List': ['Pregnant', 'GaveBirth'],
    'Report_FP_ByAgeAndParity_Start_Year': 1900,
    'Report_FP_ByAgeAndParity_Stop_Year': 2100,
    'Report_FP_ByAgeAndParity_Period': 365,
    'logLevel_RandomChoiceMatrix': 'ERROR',

    'Serialization_Time_Steps': [ -1 ],
    'Serialization_Type': 'TIMESTEP'
}


def map_sample_to_model_input_fn(simulation, sample_dict):
    con_list = CreateContraceptives()

    pill_contraceptive = next(x[1] for x in con_list if x[0] == USE_PILL)
    pill_contraceptive.Waning_Config.Initial_Effect = sample_dict['PillEfficacy']

    rc_list = CreateRandomChoiceMatrixList()
    campaign = GenerateCampaignFP(con_list, rc_list)

    simulation.campaign = json.loads(campaign.to_json())

    sample_index = sample_dict.pop('sample_index')
    return {'sample_index': sample_index, **{'[SAMPLE] %s' % k: v for k, v in sample_dict.items()}}


def change_seed(simulation, seed):
    simulation.set_parameter('Run_Number', seed)
    return {'seed': seed}


if __name__ == '__main__':
    # Choose where to run
    platform = Platform('COMPS')

    # Prepare the path for the exe and demographics needed
    eradication_path = os.path.join('bin', 'Eradication_FP-Ongoing-ReportFPByAgeAndParity_8a43a9fb7b6db784aa00a3f4a7d0972cc4ae493a.exe')
    demographics_path = [os.path.join('inputs', 'demographics.json'), os.path.join('inputs', 'IP_Overlay.json')]

    # Create the experiment from_files
    experiment = EMODExperiment.from_files(name=exp_name,
                                           eradication_path=eradication_path,
                                           config_path=config_fn,
                                           demographics_paths=demographics_path)

    # Update the basic parameters in the base_simulation of the experiment
    experiment.base_simulation.update_parameters(static_params)

    # Create the sweep
    builder = ExperimentBuilder()
    builder.add_sweep_definition(change_seed, [random.randint(0, 65535) for _ in range(N_REPLICATES)])

    # Sweep on the samples
    sample_dicts = [
        {'sample_index': sample[0], **{k: v for k, v in zip(samples.columns.values, sample[1:])}}
        for sample in samples.itertuples()
    ]
    builder.add_sweep_definition(map_sample_to_model_input_fn, sample_dicts)

    # Associate the builder to the experiment
    experiment.add_builder(builder)

    # Running
    manager = ExperimentManager(experiment=experiment, platform=platform)
    manager.run()
    manager.wait_till_done()
>>>>>>> 754f93a4
<|MERGE_RESOLUTION|>--- conflicted
+++ resolved
@@ -1,249 +1,132 @@
-<<<<<<< HEAD
-import random
-
-import os
-import pandas as pd
-import numpy as np
-import json
-import GenerateCampaignRCM as gencam
-from idmtools.builders import ExperimentBuilder
-from idmtools.core.platform_factory import Platform
-from idmtools.managers import ExperimentManager
-from idmtools_model_emod.emod_experiment import EMODExperiment
-
-exp_name = 'Family Planning Workflow Development'
-config_fn = os.path.join('inputs', 'fp_default_config.json')
-
-# Commonly modified calibration variables and configuration
-BASE_POPULATION_SCALE_FACTOR = 0.00333333333333333  # For quick test simulations, this is set to a very low value
-N_SAMPLES = 3  # the number of distinct parameter sets to run per iteration
-N_REPLICATES = 1  # replicates, 1 is highly recommended.
-
-samples = pd.DataFrame({'PillEfficacy': np.linspace(0, 1, N_SAMPLES)})
-
-static_params = {
-    'Base_Population_Scale_Factor': BASE_POPULATION_SCALE_FACTOR,
-    'Custom_Individual_Events': [
-        'Should_Not_Be_Broadcasted',
-        'Choose_Next_Method_Currently_Under_Age',
-        'Choose_Next_Method_Currently_On_Implant',
-        'Choose_Next_Method_Currently_On_Pill',
-        'Choose_Next_Method_Currently_On_Withdrawal',
-        'Choose_Next_Method_Currently_Pregnant',
-        'Choose_Next_Method_Currently_Post_Partum',
-        'Choose_Next_Method_Currently_On_None',
-        'Use_Implant',
-        'Use_Pill',
-        'Use_Withdrawal',
-        'Use_None',
-    ],
-    'Enable_Property_Output': 1,
-    'Report_Event_Recorder': 1,
-    'Report_Event_Recorder_Events': [
-        'Pregnant',
-        'GaveBirth',
-        'Choose_Next_Method_Currently_Under_Age',
-        'Choose_Next_Method_Currently_On_Implant',
-        'Choose_Next_Method_Currently_On_Pill',
-        'Choose_Next_Method_Currently_On_Withdrawal',
-        'Choose_Next_Method_Currently_Pregnant',
-        'Choose_Next_Method_Currently_Post_Partum',
-        'Choose_Next_Method_Currently_On_None',
-        'Use_Implant',
-        'Use_Pill',
-        'Use_Withdrawal',
-        'Use_None',
-    ],
-    'Report_Event_Recorder_Ignore_Events_In_List': 0,
-    'Report_Event_Recorder_Individual_Properties': [
-        'CurrentStatus'
-    ],
-    'logLevel_RandomChoiceMatrix': 'ERROR'
-}
-
-
-def map_sample_to_model_input_fn(simulation, sample_dict):
-    con_list = gencam.CreateContraceptives()
-
-    pill_contraceptive = next(x[1] for x in con_list if x[0] == gencam.USE_PILL)
-    pill_contraceptive.Waning_Config.Initial_Effect = sample_dict['PillEfficacy']
-
-    rc_list = gencam.CreateRandomChoiceMatrixList()
-    campaign = gencam.GenerateCampaignFP(con_list, rc_list)
-
-    simulation.campaign = json.loads(campaign.to_json())
-
-    sample_index = sample_dict.pop("sample_index")
-    return {"sample_index": sample_index, **{'[SAMPLE] %s' % k: v for k, v in sample_dict.items()}}
-
-
-def change_seed(simulation, seed):
-    simulation.set_parameter("Run_Number", seed)
-    return {"seed": seed}
-
-
-if __name__ == "__main__":
-    # Choose where to run
-    platform = Platform("COMPS")
-
-    # Prepare the path for the exe and demographics needed
-    eradication_path = os.path.join("bin", "Eradication_FPOngoing_a4be1893d72d4df3de568217ecc63ecfcaee17cf.exe")
-    demographics_path = [os.path.join("inputs", "demographics.json"), os.path.join("inputs", "IP_Overlay.json")]
-
-    # Create the experiment from_files
-    experiment = EMODExperiment.from_files(name=exp_name,
-                                           eradication_path=eradication_path,
-                                           config_path=config_fn,
-                                           demographics_paths=demographics_path)
-
-    # Update the basic parameters in the base_simulation of the experiment
-    experiment.base_simulation.update_parameters(static_params)
-
-    # Create the sweep
-    builder = ExperimentBuilder()
-    builder.add_sweep_definition(change_seed, [random.randint(0, 65535) for _ in range(N_REPLICATES)])
-
-    # Sweep on the samples
-    sample_dicts = [
-        {"sample_index": sample[0], **{k: v for k, v in zip(samples.columns.values, sample[1:])}}
-        for sample in samples.itertuples()
-    ]
-    builder.add_sweep_definition(map_sample_to_model_input_fn, sample_dicts)
-
-    # Associate the builder to the experiment
-    experiment.add_builder(builder)
-
-    # Running
-    manager = ExperimentManager(experiment=experiment, platform=platform)
-    manager.run()
-    manager.wait_till_done()
-=======
-import random
-
-from GenerateCampaignRCM import *
-from idmtools.builders import ExperimentBuilder
-from idmtools.core.platform_factory import Platform
-from idmtools.managers import ExperimentManager
-from idmtools_model_emod.emod_experiment import EMODExperiment
-
-exp_name = 'Family Planning Workflow Development'
-config_fn = os.path.join('inputs', 'config_fp.json')
-
-# Commonly modified calibration variables and configuration
-BASE_POPULATION_SCALE_FACTOR = 0.00333333333333333  # For quick test simulations, this is set to a very low value
-N_SAMPLES = 3  # the number of distinct parameter sets to run per iteration
-N_REPLICATES = 1  # replicates, 1 is highly recommended.
-
-samples = pd.DataFrame({'PillEfficacy': np.linspace(0.2, 0.95, N_SAMPLES)})
-
-static_params = {
-    'Base_Population_Scale_Factor': BASE_POPULATION_SCALE_FACTOR,
-    'Simulation_Duration': 5*365,
-    'Custom_Individual_Events': [
-        'Should_Not_Be_Broadcasted',
-        'Choose_Next_Method_Currently_Under_Age',
-        'Choose_Next_Method_Currently_On_Implant',
-        'Choose_Next_Method_Currently_On_Pill',
-        'Choose_Next_Method_Currently_On_Withdrawal',
-        'Choose_Next_Method_Currently_Pregnant',
-        'Choose_Next_Method_Currently_Post_Partum',
-        'Choose_Next_Method_Currently_On_None',
-        'Use_Implant',
-        'Use_Pill',
-        'Use_Withdrawal',
-        'Use_None',
-    ],
-    'Enable_Property_Output': 0,
-    'Report_Event_Recorder': 1,
-    'Report_Event_Recorder_Events': [
-        'Pregnant',
-        'GaveBirth',
-        'Choose_Next_Method_Currently_Under_Age',
-        'Choose_Next_Method_Currently_On_Implant',
-        'Choose_Next_Method_Currently_On_Pill',
-        'Choose_Next_Method_Currently_On_Withdrawal',
-        'Choose_Next_Method_Currently_Pregnant',
-        'Choose_Next_Method_Currently_Post_Partum',
-        'Choose_Next_Method_Currently_On_None',
-        'Use_Implant',
-        'Use_Pill',
-        'Use_Withdrawal',
-        'Use_None',
-    ],
-    'Report_Event_Recorder_Ignore_Events_In_List': 0,
-    'Report_Event_Recorder_Individual_Properties': [
-        'CurrentStatus'
-    ],
-    'Report_FP_ByAgeAndParity': 1,
-    'Report_FP_ByAgeAndParity_Collect_Age_Bins_Data': [0, 15, 20, 25, 30, 35, 40, 45],
-    'Report_FP_ByAgeAndParity_Collect_Parity_Bins_Data': [0, 1, 2, 3, 4, 5, 6],
-    'Report_FP_ByAgeAndParity_Collect_Gender_Data': 0,
-    'Report_FP_ByAgeAndParity_Collect_Intervention_Data': [],
-    'Report_FP_ByAgeAndParity_Collect_IP_Data': ['CurrentStatus', 'Knowledge'],
-    'Report_FP_ByAgeAndParity_Event_Counter_List': ['Pregnant', 'GaveBirth'],
-    'Report_FP_ByAgeAndParity_Start_Year': 1900,
-    'Report_FP_ByAgeAndParity_Stop_Year': 2100,
-    'Report_FP_ByAgeAndParity_Period': 365,
-    'logLevel_RandomChoiceMatrix': 'ERROR',
-
-    'Serialization_Time_Steps': [ -1 ],
-    'Serialization_Type': 'TIMESTEP'
-}
-
-
-def map_sample_to_model_input_fn(simulation, sample_dict):
-    con_list = CreateContraceptives()
-
-    pill_contraceptive = next(x[1] for x in con_list if x[0] == USE_PILL)
-    pill_contraceptive.Waning_Config.Initial_Effect = sample_dict['PillEfficacy']
-
-    rc_list = CreateRandomChoiceMatrixList()
-    campaign = GenerateCampaignFP(con_list, rc_list)
-
-    simulation.campaign = json.loads(campaign.to_json())
-
-    sample_index = sample_dict.pop('sample_index')
-    return {'sample_index': sample_index, **{'[SAMPLE] %s' % k: v for k, v in sample_dict.items()}}
-
-
-def change_seed(simulation, seed):
-    simulation.set_parameter('Run_Number', seed)
-    return {'seed': seed}
-
-
-if __name__ == '__main__':
-    # Choose where to run
-    platform = Platform('COMPS')
-
-    # Prepare the path for the exe and demographics needed
-    eradication_path = os.path.join('bin', 'Eradication_FP-Ongoing-ReportFPByAgeAndParity_8a43a9fb7b6db784aa00a3f4a7d0972cc4ae493a.exe')
-    demographics_path = [os.path.join('inputs', 'demographics.json'), os.path.join('inputs', 'IP_Overlay.json')]
-
-    # Create the experiment from_files
-    experiment = EMODExperiment.from_files(name=exp_name,
-                                           eradication_path=eradication_path,
-                                           config_path=config_fn,
-                                           demographics_paths=demographics_path)
-
-    # Update the basic parameters in the base_simulation of the experiment
-    experiment.base_simulation.update_parameters(static_params)
-
-    # Create the sweep
-    builder = ExperimentBuilder()
-    builder.add_sweep_definition(change_seed, [random.randint(0, 65535) for _ in range(N_REPLICATES)])
-
-    # Sweep on the samples
-    sample_dicts = [
-        {'sample_index': sample[0], **{k: v for k, v in zip(samples.columns.values, sample[1:])}}
-        for sample in samples.itertuples()
-    ]
-    builder.add_sweep_definition(map_sample_to_model_input_fn, sample_dicts)
-
-    # Associate the builder to the experiment
-    experiment.add_builder(builder)
-
-    # Running
-    manager = ExperimentManager(experiment=experiment, platform=platform)
-    manager.run()
-    manager.wait_till_done()
->>>>>>> 754f93a4
+import random
+
+import os
+import pandas as pd
+import numpy as np
+import json
+import GenerateCampaignRCM as gencam
+from idmtools.builders import ExperimentBuilder
+from idmtools.core.platform_factory import Platform
+from idmtools.managers import ExperimentManager
+from idmtools_model_emod.emod_experiment import EMODExperiment
+
+exp_name = 'Family Planning Workflow Development'
+config_fn = os.path.join('inputs', 'config_fp.json')
+
+# Commonly modified calibration variables and configuration
+BASE_POPULATION_SCALE_FACTOR = 0.00333333333333333  # For quick test simulations, this is set to a very low value
+N_SAMPLES = 3  # the number of distinct parameter sets to run per iteration
+N_REPLICATES = 1  # replicates, 1 is highly recommended.
+
+samples = pd.DataFrame({'PillEfficacy': np.linspace(0.2, 0.95, N_SAMPLES)})
+
+static_params = {
+    'Base_Population_Scale_Factor': BASE_POPULATION_SCALE_FACTOR,
+    'Simulation_Duration': 5*365,
+    'Custom_Individual_Events': [
+        'Should_Not_Be_Broadcasted',
+        'Choose_Next_Method_Currently_Under_Age',
+        'Choose_Next_Method_Currently_On_Implant',
+        'Choose_Next_Method_Currently_On_Pill',
+        'Choose_Next_Method_Currently_On_Withdrawal',
+        'Choose_Next_Method_Currently_Pregnant',
+        'Choose_Next_Method_Currently_Post_Partum',
+        'Choose_Next_Method_Currently_On_None',
+        'Use_Implant',
+        'Use_Pill',
+        'Use_Withdrawal',
+        'Use_None',
+    ],
+    'Enable_Property_Output': 0,
+    'Report_Event_Recorder': 1,
+    'Report_Event_Recorder_Events': [
+        'Pregnant',
+        'GaveBirth',
+        'Choose_Next_Method_Currently_Under_Age',
+        'Choose_Next_Method_Currently_On_Implant',
+        'Choose_Next_Method_Currently_On_Pill',
+        'Choose_Next_Method_Currently_On_Withdrawal',
+        'Choose_Next_Method_Currently_Pregnant',
+        'Choose_Next_Method_Currently_Post_Partum',
+        'Choose_Next_Method_Currently_On_None',
+        'Use_Implant',
+        'Use_Pill',
+        'Use_Withdrawal',
+        'Use_None',
+    ],
+    'Report_Event_Recorder_Ignore_Events_In_List': 0,
+    'Report_Event_Recorder_Individual_Properties': [
+        'CurrentStatus'
+    ],
+    'Report_FP_ByAgeAndParity': 1,
+    'Report_FP_ByAgeAndParity_Collect_Age_Bins_Data': [0, 15, 20, 25, 30, 35, 40, 45],
+    'Report_FP_ByAgeAndParity_Collect_Parity_Bins_Data': [0, 1, 2, 3, 4, 5, 6],
+    'Report_FP_ByAgeAndParity_Collect_Gender_Data': 0,
+    'Report_FP_ByAgeAndParity_Collect_Intervention_Data': [],
+    'Report_FP_ByAgeAndParity_Collect_IP_Data': ['CurrentStatus', 'Knowledge'],
+    'Report_FP_ByAgeAndParity_Event_Counter_List': ['Pregnant', 'GaveBirth'],
+    'Report_FP_ByAgeAndParity_Start_Year': 1900,
+    'Report_FP_ByAgeAndParity_Stop_Year': 2100,
+    'Report_FP_ByAgeAndParity_Period': 365,
+    'logLevel_RandomChoiceMatrix': 'ERROR',
+
+    'Serialization_Time_Steps': [ -1 ],
+    'Serialization_Type': 'TIMESTEP'
+}
+
+
+def map_sample_to_model_input_fn(simulation, sample_dict):
+    con_list = gencam.CreateContraceptives()
+
+    pill_contraceptive = next(x[1] for x in con_list if x[0] == gencam.USE_PILL)
+    pill_contraceptive.Waning_Config.Initial_Effect = sample_dict['PillEfficacy']
+
+    rc_list = gencam.CreateRandomChoiceMatrixList()
+    campaign = gencam.GenerateCampaignFP(con_list, rc_list)
+
+    simulation.campaign = json.loads(campaign.to_json())
+
+    sample_index = sample_dict.pop('sample_index')
+    return {'sample_index': sample_index, **{'[SAMPLE] %s' % k: v for k, v in sample_dict.items()}}
+
+
+def change_seed(simulation, seed):
+    simulation.set_parameter('Run_Number', seed)
+    return {'seed': seed}
+
+
+if __name__ == '__main__':
+    # Choose where to run
+    platform = Platform('COMPS')
+
+    # Prepare the path for the exe and demographics needed
+    eradication_path = os.path.join('bin', 'Eradication_FP-Ongoing-ReportFPByAgeAndParity_8a43a9fb7b6db784aa00a3f4a7d0972cc4ae493a.exe')
+    demographics_path = [os.path.join('inputs', 'demographics.json'), os.path.join('inputs', 'IP_Overlay.json')]
+
+    # Create the experiment from_files
+    experiment = EMODExperiment.from_files(name=exp_name,
+                                           eradication_path=eradication_path,
+                                           config_path=config_fn,
+                                           demographics_paths=demographics_path)
+
+    # Update the basic parameters in the base_simulation of the experiment
+    experiment.base_simulation.update_parameters(static_params)
+
+    # Create the sweep
+    builder = ExperimentBuilder()
+    builder.add_sweep_definition(change_seed, [random.randint(0, 65535) for _ in range(N_REPLICATES)])
+
+    # Sweep on the samples
+    sample_dicts = [
+        {'sample_index': sample[0], **{k: v for k, v in zip(samples.columns.values, sample[1:])}}
+        for sample in samples.itertuples()
+    ]
+    builder.add_sweep_definition(map_sample_to_model_input_fn, sample_dicts)
+
+    # Associate the builder to the experiment
+    experiment.add_builder(builder)
+
+    # Running
+    manager = ExperimentManager(experiment=experiment, platform=platform)
+    manager.run()
+    manager.wait_till_done()