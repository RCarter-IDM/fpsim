--- conflicted
+++ resolved
@@ -425,25 +425,16 @@
 
 
     method_efficacy = sc.odict({
-<<<<<<< HEAD
-            "None":         0.0,
-            "Pill":         95.6,
-            "IUDs":         98.9,
-            "Injectable":   98.4,
-            "Condoms":      94.6,
-            "BTL":          99.5,
-=======
             "None":        0.0,
             "Pill":        95.6,
             "IUDs":        98.9,
             "Injectable": 98.4,
             "Condoms":     94.6,
             "BTL":         99.5,
->>>>>>> 08ee4e53
             "Rhythm":       86.7,
             "Withdrawal":   88.3,
             "Implants":     99.4,
-            "Other":        94.5,
+            "Other":       94.5,
             })
 
     # method_efficacy[:] = 100 # To disable contraception
@@ -451,7 +442,6 @@
     method_efficacy = method_efficacy[:]/100
 
     return method_efficacy
-<<<<<<< HEAD
 
 def default_efficacy25():
     ''' From Guttmacher, fp/docs/gates_review/contraceptive-failure-rates-in-developing-world_1.pdf
@@ -460,16 +450,6 @@
     '''
 
 
-=======
-
-def default_efficacy25():
-    ''' From Guttmacher, fp/docs/gates_review/contraceptive-failure-rates-in-developing-world_1.pdf
-    BTL failure rate from general published data
-    Pooled efficacy rates for women ages 25+
-    '''
-
-
->>>>>>> 08ee4e53
     method_efficacy25 = sc.odict({
             "None":        0.0,
             "Pill":        91.7,
@@ -681,11 +661,7 @@
     Michelle note: Thinking about this in terms of child preferences/ideal number of children
     '''
     exposure_correction_parity = np.array([[   0,   1,   2,   3,   4,   5,   6,   7,   8,   9,   10,  11,   12,  20],
-<<<<<<< HEAD
-                                           [0.5, 0.8, 1, 1, 1, 1, 1, 1, 1, 1, 0.15, 0.10,  0.05, 0.01]])
-=======
                                            [1, 1, 1, 1, 1, 1, 1, 1, 1, 1, 0.15, 0.10,  0.05, 0.01]])
->>>>>>> 08ee4e53
     exposure_parity_interp = data2interp(exposure_correction_parity, fpd.spline_parities)
     #
     # exposure_correction_parity = np.array([[   0,   1,   2,   3,   4,   5,   6,   7,   8,   9,   10,  11,   12,  20],
